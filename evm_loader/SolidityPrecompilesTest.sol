--- conflicted
+++ resolved
@@ -91,19 +91,11 @@
 
         // bytes memory args = abi.encodePacked(rounds, h[0], h[1], m[0], m[1], m[2], m[3], t[0], t[1], f);
 
-<<<<<<< HEAD
-        // assembly {
-        //     if iszero(call(gas, 0x09, 0, add(args, 32), 0xd5, output, 0x40)) {
-        //         revert(0, 0)
-        //     }
-        // }
-=======
         assembly {
             if iszero(call(gas(), 0x09, 0, add(args, 32), 0xd5, output, 0x40)) {
                 revert(0, 0)
             }
         }
->>>>>>> 8eb82fd2
 
         return output;
     }
