use axum::{http::StatusCode, Json};
use std::convert::Into;

use crate::{
    commands::emulate as EmulateCommand,
    context,
    types::{request_models::EmulateRequestModel, trace::TraceCallConfig},
    NeonApiState,
};

use super::{parse_emulation_params, process_error, process_result};

pub async fn emulate(
    axum::extract::State(state): axum::extract::State<NeonApiState>,
    Json(emulate_request): Json<EmulateRequestModel>,
) -> (StatusCode, Json<serde_json::Value>) {
    let tx = emulate_request.tx_params.into();

<<<<<<< HEAD
    let signer = match context::build_signer(&state.config) {
        Ok(signer) => signer,
        Err(e) => return process_error(StatusCode::BAD_REQUEST, &e),
    };

    let rpc_client = match context::build_rpc_client(&state.config, emulate_request.slot) {
        Ok(rpc_client) => rpc_client,
        Err(e) => return process_error(StatusCode::BAD_REQUEST, &e),
    };

    let context = context::create(rpc_client, signer);
=======
    let (rpc_client, blocking_rpc_client) =
        match context::build_rpc_client(&state.config, emulate_request.slot) {
            Ok(rpc_client) => rpc_client,
            Err(e) => return process_error(StatusCode::BAD_REQUEST, &e),
        };

    let context = context::create(rpc_client, state.config.clone(), blocking_rpc_client);
>>>>>>> 8cee0479

    let (token, chain, steps, accounts, solana_accounts) =
        parse_emulation_params(&state.config, &context, &emulate_request.emulation_params).await;

    process_result(
        &EmulateCommand::execute(
            context.rpc_client.as_ref(),
            state.config.evm_loader,
            tx,
            token,
            chain,
            steps,
            state.config.commitment,
            &accounts,
            &solana_accounts,
            TraceCallConfig::default(),
        )
        .await
        .map_err(Into::into),
    )
}<|MERGE_RESOLUTION|>--- conflicted
+++ resolved
@@ -16,27 +16,12 @@
 ) -> (StatusCode, Json<serde_json::Value>) {
     let tx = emulate_request.tx_params.into();
 
-<<<<<<< HEAD
-    let signer = match context::build_signer(&state.config) {
-        Ok(signer) => signer,
-        Err(e) => return process_error(StatusCode::BAD_REQUEST, &e),
-    };
-
     let rpc_client = match context::build_rpc_client(&state.config, emulate_request.slot) {
         Ok(rpc_client) => rpc_client,
         Err(e) => return process_error(StatusCode::BAD_REQUEST, &e),
     };
 
-    let context = context::create(rpc_client, signer);
-=======
-    let (rpc_client, blocking_rpc_client) =
-        match context::build_rpc_client(&state.config, emulate_request.slot) {
-            Ok(rpc_client) => rpc_client,
-            Err(e) => return process_error(StatusCode::BAD_REQUEST, &e),
-        };
-
-    let context = context::create(rpc_client, state.config.clone(), blocking_rpc_client);
->>>>>>> 8cee0479
+    let context = context::create(rpc_client, state.config.clone());
 
     let (token, chain, steps, accounts, solana_accounts) =
         parse_emulation_params(&state.config, &context, &emulate_request.emulation_params).await;
