use axum::{http::StatusCode, Json};
use std::convert::Into;

use crate::{
    commands::emulate as EmulateCommand,
    context,
    types::{request_models::EmulateHashRequestModel, trace::TraceCallConfig},
    NeonApiState,
};

use super::{parse_emulation_params, process_error, process_result};

<<<<<<< HEAD
#[post("/emulate-hash")]
pub async fn emulate_hash(
    state: web::Data<NeonApiState>,
    emulate_hash_request: web::Json<EmulateHashRequestModel>,
) -> impl Responder {
    emulate_hash_internal(state, emulate_hash_request).await
}

#[post("/emulate_hash")]
pub async fn emulate_hash_obsolete(
    state: web::Data<NeonApiState>,
    emulate_hash_request: web::Json<EmulateHashRequestModel>,
) -> impl Responder {
    emulate_hash_internal(state, emulate_hash_request).await
}

async fn emulate_hash_internal(
    state: web::Data<NeonApiState>,
    web::Json(emulate_hash_request): web::Json<EmulateHashRequestModel>,
) -> impl Responder {
    let signer = match context::build_signer(&state.config) {
        Ok(signer) => signer,
        Err(e) => return process_error(StatusCode::BAD_REQUEST, &e),
    };

    let rpc_client =
=======
pub async fn emulate_hash(
    axum::extract::State(state): axum::extract::State<NeonApiState>,
    Json(emulate_hash_request): Json<EmulateHashRequestModel>,
) -> (StatusCode, Json<serde_json::Value>) {
    let (rpc_client, blocking_rpc_client) =
>>>>>>> 8cee0479
        match context::build_hash_rpc_client(&state.config, &emulate_hash_request.hash).await {
            Ok(rpc_client) => rpc_client,
            Err(e) => return process_error(StatusCode::BAD_REQUEST, &e),
        };

    let tx = match rpc_client.get_transaction_data().await {
        Ok(tx) => tx,
        Err(e) => {
            return process_error(
                StatusCode::BAD_REQUEST,
                &crate::errors::NeonError::SolanaClientError(e),
            )
        }
    };

<<<<<<< HEAD
    let context = context::create(rpc_client, signer);
=======
    let context = context::create(rpc_client, state.config.clone(), blocking_rpc_client);
>>>>>>> 8cee0479

    let (token, chain, steps, accounts, solana_accounts) = parse_emulation_params(
        &state.config,
        &context,
        &emulate_hash_request.emulation_params,
    )
    .await;

    process_result(
        &EmulateCommand::execute(
            context.rpc_client.as_ref(),
            state.config.evm_loader,
            tx,
            token,
            chain,
            steps,
            state.config.commitment,
            &accounts,
            &solana_accounts,
            TraceCallConfig::default(),
        )
        .await
        .map_err(Into::into),
    )
}<|MERGE_RESOLUTION|>--- conflicted
+++ resolved
@@ -10,40 +10,11 @@
 
 use super::{parse_emulation_params, process_error, process_result};
 
-<<<<<<< HEAD
-#[post("/emulate-hash")]
-pub async fn emulate_hash(
-    state: web::Data<NeonApiState>,
-    emulate_hash_request: web::Json<EmulateHashRequestModel>,
-) -> impl Responder {
-    emulate_hash_internal(state, emulate_hash_request).await
-}
-
-#[post("/emulate_hash")]
-pub async fn emulate_hash_obsolete(
-    state: web::Data<NeonApiState>,
-    emulate_hash_request: web::Json<EmulateHashRequestModel>,
-) -> impl Responder {
-    emulate_hash_internal(state, emulate_hash_request).await
-}
-
-async fn emulate_hash_internal(
-    state: web::Data<NeonApiState>,
-    web::Json(emulate_hash_request): web::Json<EmulateHashRequestModel>,
-) -> impl Responder {
-    let signer = match context::build_signer(&state.config) {
-        Ok(signer) => signer,
-        Err(e) => return process_error(StatusCode::BAD_REQUEST, &e),
-    };
-
-    let rpc_client =
-=======
 pub async fn emulate_hash(
     axum::extract::State(state): axum::extract::State<NeonApiState>,
     Json(emulate_hash_request): Json<EmulateHashRequestModel>,
 ) -> (StatusCode, Json<serde_json::Value>) {
-    let (rpc_client, blocking_rpc_client) =
->>>>>>> 8cee0479
+    let rpc_client =
         match context::build_hash_rpc_client(&state.config, &emulate_hash_request.hash).await {
             Ok(rpc_client) => rpc_client,
             Err(e) => return process_error(StatusCode::BAD_REQUEST, &e),
@@ -59,11 +30,7 @@
         }
     };
 
-<<<<<<< HEAD
-    let context = context::create(rpc_client, signer);
-=======
-    let context = context::create(rpc_client, state.config.clone(), blocking_rpc_client);
->>>>>>> 8cee0479
+    let context = context::create(rpc_client, state.config.clone());
 
     let (token, chain, steps, accounts, solana_accounts) = parse_emulation_params(
         &state.config,
