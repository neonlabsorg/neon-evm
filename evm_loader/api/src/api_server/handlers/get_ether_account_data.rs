--- conflicted
+++ resolved
@@ -10,33 +10,15 @@
 use super::{process_error, process_result};
 
 pub async fn get_ether_account_data(
-<<<<<<< HEAD
-    web::Query(req_params): web::Query<GetEtherRequest>,
-    state: web::Data<NeonApiState>,
-) -> impl Responder {
-    let signer = match context::build_signer(&state.config) {
-        Ok(signer) => signer,
-        Err(e) => return process_error(StatusCode::BAD_REQUEST, &e),
-    };
-
+    Query(req_params): Query<GetEtherRequest>,
+    State(state): State<NeonApiState>,
+) -> (StatusCode, Json<serde_json::Value>) {
     let rpc_client = match context::build_rpc_client(&state.config, req_params.slot) {
         Ok(rpc_client) => rpc_client,
         Err(e) => return process_error(StatusCode::BAD_REQUEST, &e),
     };
 
-    let context = context::create(rpc_client, signer);
-=======
-    Query(req_params): Query<GetEtherRequest>,
-    State(state): State<NeonApiState>,
-) -> (StatusCode, Json<serde_json::Value>) {
-    let (rpc_client, blocking_rpc_client) =
-        match context::build_rpc_client(&state.config, req_params.slot) {
-            Ok(rpc_client) => rpc_client,
-            Err(e) => return process_error(StatusCode::BAD_REQUEST, &e),
-        };
-
-    let context = context::create(rpc_client, state.config.clone(), blocking_rpc_client);
->>>>>>> 8cee0479
+    let context = context::create(rpc_client, state.config.clone());
 
     process_result(
         &GetEtherAccountDataCommand::execute(
