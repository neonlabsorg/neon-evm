use actix_web::http::StatusCode;
use actix_web::web::Json;
use ethnum::U256;
use evm_loader::types::Address;
use serde::Serialize;
use serde_json::{json, Value};
use solana_sdk::pubkey::Pubkey;

use crate::commands::get_neon_elf::CachedElfParams;
use crate::errors::NeonError;
use crate::{Config, Context, NeonApiResult};

use crate::types::request_models::EmulationParamsRequestModel;
use std::net::AddrParseError;
use std::str::FromStr;

pub mod emulate;
pub mod emulate_hash;
pub mod get_ether_account_data;
pub mod get_storage_at;
pub mod trace;
pub mod trace_hash;
pub mod trace_next_block;

#[derive(Debug)]
pub struct NeonApiError(pub NeonError);

impl NeonApiError {
    pub fn into_inner(self) -> NeonError {
        self.into()
    }
}

impl From<NeonError> for NeonApiError {
    fn from(value: NeonError) -> Self {
        NeonApiError(value)
    }
}

impl From<NeonApiError> for NeonError {
    fn from(value: NeonApiError) -> Self {
        value.0
    }
}

impl From<AddrParseError> for NeonApiError {
    fn from(value: AddrParseError) -> Self {
        NeonApiError(value.into())
    }
}

pub fn u256_of(index: &str) -> Option<U256> {
    if index.is_empty() {
        return Some(U256::ZERO);
    }

    U256::from_str_prefixed(index).ok()
}

pub(crate) async fn parse_emulation_params(
    config: &Config,
    context: &Context,
    params: &EmulationParamsRequestModel,
) -> (Pubkey, u64, u64, Vec<Address>, Vec<Pubkey>) {
    // Read ELF params only if token_mint or chain_id is not set.
    let mut token: Option<Pubkey> = params.token_mint.map(Into::into);
    let mut chain = params.chain_id;
    if token.is_none() || chain.is_none() {
        let cached_elf_params = CachedElfParams::new(config, context).await;
        token = token.or_else(|| {
            Some(
                Pubkey::from_str(
                    cached_elf_params
                        .get("NEON_TOKEN_MINT")
                        .expect("NEON_TOKEN_MINT load error"),
                )
                .expect("NEON_TOKEN_MINT Pubkey ctor error "),
            )
        });
        chain = chain.or_else(|| {
            Some(
                u64::from_str(
                    cached_elf_params
                        .get("NEON_CHAIN_ID")
                        .expect("NEON_CHAIN_ID load error"),
                )
                .expect("NEON_CHAIN_ID u64 ctor error"),
            )
        });
    }
    let token = token.expect("token_mint get error");
    let chain = chain.expect("chain_id get error");
    let max_steps = params.max_steps_to_execute;

    let accounts = params.cached_accounts.clone().unwrap_or_default();

    let solana_accounts = params
        .solana_accounts
        .clone()
        .map(|vec| vec.into_iter().map(Into::into).collect())
        .unwrap_or_default();

    (token, chain, max_steps, accounts, solana_accounts)
}

fn process_result<T: Serialize>(
    result: &NeonApiResult<T>,
) -> (Json<serde_json::Value>, StatusCode) {
    match result {
        Ok(value) => (
            Json(json!({
                "result": "success",
                "value": value,
            })),
            StatusCode::OK,
        ),
<<<<<<< HEAD
        Err(e) => process_error(StatusCode::INTERNAL_SERVER_ERROR, &e.0),
=======
        Err(e) => (
            Json(json!({
                "result": "error",
                "error": e.0.to_string(),
            })),
            StatusCode::INTERNAL_SERVER_ERROR,
        ),
>>>>>>> 9fcb13d3
    }
}

fn process_error(status_code: StatusCode, e: &NeonError) -> (Json<Value>, StatusCode) {
    (
        Json(json!({
            "result": "error",
            "error": e.to_string(),
        })),
        status_code,
    )
}<|MERGE_RESOLUTION|>--- conflicted
+++ resolved
@@ -114,17 +114,7 @@
             })),
             StatusCode::OK,
         ),
-<<<<<<< HEAD
         Err(e) => process_error(StatusCode::INTERNAL_SERVER_ERROR, &e.0),
-=======
-        Err(e) => (
-            Json(json!({
-                "result": "error",
-                "error": e.0.to_string(),
-            })),
-            StatusCode::INTERNAL_SERVER_ERROR,
-        ),
->>>>>>> 9fcb13d3
     }
 }
 
