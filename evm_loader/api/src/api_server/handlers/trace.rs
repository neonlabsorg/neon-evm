use actix_request_identifier::RequestId;
use actix_web::{http::StatusCode, post, web::Json, Responder};
use std::convert::Into;

use crate::api_server::handlers::process_error;
use crate::commands::trace::trace_transaction;
use crate::{api_context, types::EmulateApiRequest, NeonApiState};

use super::process_result;

#[tracing::instrument(skip(state, request_id), fields(id = request_id.as_str()))]
#[post("/trace")]
pub async fn trace(
    state: NeonApiState,
    request_id: RequestId,
    Json(trace_request): Json<EmulateApiRequest>,
) -> impl Responder {
<<<<<<< HEAD
    let rpc_client = match api_context::build_rpc_client(&state, trace_request.slot).await {
=======
    let slot = trace_request.slot;
    let index = trace_request.tx_index_in_block;

    let rpc_client = match api_context::build_rpc_client(&state, slot, index).await {
>>>>>>> 3db20d39
        Ok(rpc_client) => rpc_client,
        Err(e) => return process_error(StatusCode::BAD_REQUEST, &e),
    };

    process_result(
        &trace_transaction(
            rpc_client.as_ref(),
            state.config.evm_loader,
            trace_request.body,
        )
        .await
        .map_err(Into::into),
    )
}<|MERGE_RESOLUTION|>--- conflicted
+++ resolved
@@ -15,14 +15,10 @@
     request_id: RequestId,
     Json(trace_request): Json<EmulateApiRequest>,
 ) -> impl Responder {
-<<<<<<< HEAD
-    let rpc_client = match api_context::build_rpc_client(&state, trace_request.slot).await {
-=======
     let slot = trace_request.slot;
     let index = trace_request.tx_index_in_block;
 
     let rpc_client = match api_context::build_rpc_client(&state, slot, index).await {
->>>>>>> 3db20d39
         Ok(rpc_client) => rpc_client,
         Err(e) => return process_error(StatusCode::BAD_REQUEST, &e),
     };
