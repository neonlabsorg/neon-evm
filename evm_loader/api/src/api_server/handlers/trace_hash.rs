--- conflicted
+++ resolved
@@ -1,50 +1,15 @@
 use std::convert::Into;
 
-<<<<<<< HEAD
-use actix_web::{http::StatusCode, post, web, Responder};
-
-use crate::commands::trace::trace_transaction;
-=======
->>>>>>> 8cee0479
 use crate::{context, types::request_models::TraceHashRequestModel, NeonApiState};
 use axum::{http::StatusCode, Json};
 
 use super::{parse_emulation_params, process_error, process_result};
 
-<<<<<<< HEAD
-#[post("/trace-hash")]
-pub async fn trace_hash(
-    state: web::Data<NeonApiState>,
-    trace_hash_request: web::Json<TraceHashRequestModel>,
-) -> impl Responder {
-    trace_hash_internal(state, trace_hash_request).await
-}
-
-#[post("/trace_hash")]
-pub async fn trace_hash_obsolete(
-    state: web::Data<NeonApiState>,
-    trace_hash_request: web::Json<TraceHashRequestModel>,
-) -> impl Responder {
-    trace_hash_internal(state, trace_hash_request).await
-}
-
-async fn trace_hash_internal(
-    state: web::Data<NeonApiState>,
-    web::Json(trace_hash_request): web::Json<TraceHashRequestModel>,
-) -> impl Responder {
-    let signer = match context::build_signer(&state.config) {
-        Ok(signer) => signer,
-        Err(e) => return process_error(StatusCode::BAD_REQUEST, &e),
-    };
-
-    let rpc_client = match context::build_hash_rpc_client(
-=======
 pub async fn trace_hash(
     axum::extract::State(state): axum::extract::State<NeonApiState>,
     Json(trace_hash_request): Json<TraceHashRequestModel>,
 ) -> (StatusCode, Json<serde_json::Value>) {
     let (rpc_client, blocking_rpc_client) = match context::build_hash_rpc_client(
->>>>>>> 8cee0479
         &state.config,
         &trace_hash_request.emulate_hash_request.hash,
     )
@@ -64,11 +29,7 @@
         }
     };
 
-<<<<<<< HEAD
-    let context = context::create(rpc_client, signer);
-=======
-    let context = context::create(rpc_client, state.config.clone(), blocking_rpc_client);
->>>>>>> 8cee0479
+    let context = context::create(rpc_client, state.config.clone());
 
     let (token, chain, steps, accounts, solana_accounts) = parse_emulation_params(
         &state.config,
