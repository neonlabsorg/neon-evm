#![allow(dead_code)]
#![deny(warnings)]
#![deny(clippy::all, clippy::pedantic)]
mod api_options;
mod api_server;

use api_server::handlers::NeonApiError;
use axum::Router;
pub use neon_lib::account_storage;
pub use neon_lib::commands;
pub use neon_lib::config;
pub use neon_lib::context;
pub use neon_lib::errors;
pub use neon_lib::event_listener;
pub use neon_lib::rpc;
pub use neon_lib::syscall_stubs;
pub use neon_lib::types;

use actix_web::web::Data;
use std::sync::Arc;
use std::{env, net::SocketAddr, str::FromStr};

pub use config::Config;
pub use context::Context;
use tokio::signal::{self};

<<<<<<< HEAD
use crate::api_server::handlers::emulate_hash::emulate_hash_obsolete;
use crate::api_server::handlers::trace_hash::trace_hash_obsolete;
use crate::api_server::handlers::{
    emulate::emulate, emulate_hash::emulate_hash, get_ether_account_data::get_ether_account_data,
    get_storage_at::get_storage_at, trace::trace, trace_hash::trace_hash,
};

=======
>>>>>>> 8cee0479
type NeonApiResult<T> = Result<T, NeonApiError>;
type NeonApiState = Arc<api_server::state::State>;

#[tokio::main]
async fn main() -> NeonApiResult<()> {
    let options = api_options::parse();

    // initialize tracing
    tracing_subscriber::fmt::init();

    let api_config = config::load_api_config_from_enviroment();

    let config = config::create_from_api_comnfig(&api_config)?;

    let state: NeonApiState = Arc::new(api_server::state::State::new(config));

    let app = Router::new()
        .nest("/api", api_server::routes::register(state.clone()))
        .with_state(state.clone());

    let listener_addr = options
        .value_of("host")
        .map(std::borrow::ToOwned::to_owned)
        .map_or_else(
            || "0.0.0.0:8080".to_owned(),
            |_| env::var("NEON_API_LISTENER_ADDR").unwrap_or_else(|_| "0.0.0.0:8080".to_owned()),
        );

    let addr = SocketAddr::from_str(listener_addr.as_str())?;
    tracing::debug!("listening on {}", addr);
<<<<<<< HEAD
    HttpServer::new(move || {
        App::new().service(
            web::scope("/api")
                .app_data(Data::new(Arc::clone(&state)))
                .service(emulate)
                .service(emulate_hash)
                .service(emulate_hash_obsolete)
                .service(get_ether_account_data)
                .service(get_storage_at)
                .service(trace)
                .service(trace_hash)
                .service(trace_hash_obsolete),
        )
    })
    .bind(&addr)
    .unwrap()
    .run()
    .await
    .unwrap();
=======
    axum::Server::bind(&addr)
        .serve(app.into_make_service())
        .with_graceful_shutdown(shutdown_signal())
        .await
        .unwrap();
>>>>>>> 8cee0479

    Ok(())
}

async fn shutdown_signal() {
    let ctrl_c = async {
        signal::ctrl_c()
            .await
            .expect("failed to install Ctrl+C handler");
    };

    #[cfg(unix)]
    let terminate = async {
        signal::unix::signal(signal::unix::SignalKind::terminate())
            .expect("failed to install signal handler")
            .recv()
            .await;
    };

    #[cfg(not(unix))]
    let terminate = std::future::pending::<()>();

    tokio::select! {
        _ = ctrl_c => {},
        _ = terminate => {},
    }

    println!("signal received, starting graceful shutdown");
}<|MERGE_RESOLUTION|>--- conflicted
+++ resolved
@@ -24,16 +24,6 @@
 pub use context::Context;
 use tokio::signal::{self};
 
-<<<<<<< HEAD
-use crate::api_server::handlers::emulate_hash::emulate_hash_obsolete;
-use crate::api_server::handlers::trace_hash::trace_hash_obsolete;
-use crate::api_server::handlers::{
-    emulate::emulate, emulate_hash::emulate_hash, get_ether_account_data::get_ether_account_data,
-    get_storage_at::get_storage_at, trace::trace, trace_hash::trace_hash,
-};
-
-=======
->>>>>>> 8cee0479
 type NeonApiResult<T> = Result<T, NeonApiError>;
 type NeonApiState = Arc<api_server::state::State>;
 
@@ -64,33 +54,11 @@
 
     let addr = SocketAddr::from_str(listener_addr.as_str())?;
     tracing::debug!("listening on {}", addr);
-<<<<<<< HEAD
-    HttpServer::new(move || {
-        App::new().service(
-            web::scope("/api")
-                .app_data(Data::new(Arc::clone(&state)))
-                .service(emulate)
-                .service(emulate_hash)
-                .service(emulate_hash_obsolete)
-                .service(get_ether_account_data)
-                .service(get_storage_at)
-                .service(trace)
-                .service(trace_hash)
-                .service(trace_hash_obsolete),
-        )
-    })
-    .bind(&addr)
-    .unwrap()
-    .run()
-    .await
-    .unwrap();
-=======
     axum::Server::bind(&addr)
         .serve(app.into_make_service())
         .with_graceful_shutdown(shutdown_signal())
         .await
         .unwrap();
->>>>>>> 8cee0479
 
     Ok(())
 }
