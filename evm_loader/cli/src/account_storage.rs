use std::{cell::RefCell, collections::HashMap, convert::TryInto, rc::Rc};

use crate::types::PubkeyBase58;
use crate::{
    rpc::Rpc,
    types::trace::{AccountOverrides, BlockOverrides},
};
use ethnum::U256;
use evm_loader::account::ether_contract;
use evm_loader::account_storage::{find_slot_hash, AccountOperation, AccountsOperations};
use evm_loader::{
    account::{
        ether_storage::EthereumStorageAddress, EthereumAccount, EthereumStorage,
        ACCOUNT_SEED_VERSION,
    },
    account_storage::AccountStorage,
    config::STORAGE_ENTRIES_IN_CONTRACT_ACCOUNT,
    executor::{Action, OwnedAccountInfo},
    gasometer::LAMPORTS_PER_SIGNATURE,
    types::Address,
};
use log::{debug, info, trace, warn};
use solana_client::client_error;
use solana_sdk::entrypoint::MAX_PERMITTED_DATA_INCREASE;
use solana_sdk::{
    account::Account,
    account_info::AccountInfo,
    commitment_config::CommitmentConfig,
    pubkey,
    pubkey::Pubkey,
    rent::Rent,
    sysvar::{slot_hashes, Sysvar},
};

<<<<<<< HEAD
const FAKE_OPERATOR: Pubkey = pubkey!("neonoperator1111111111111111111111111111111");

#[derive(Debug, Clone, serde::Serialize)]
=======
use crate::{types::PubkeyBase58, Config, Context};

const FAKE_OPERATOR: Pubkey = pubkey!("neonoperator1111111111111111111111111111111");

#[derive(serde::Serialize, Clone)]
>>>>>>> c53bd030
pub struct NeonAccount {
    address: Address,
    account: PubkeyBase58,
    writable: bool,
    new: bool,
    size: usize,
    size_current: usize,
    additional_resize_steps: usize,
    #[serde(skip)]
    data: Option<Account>,
}

impl NeonAccount {
    fn new(address: Address, pubkey: Pubkey, account: Option<Account>, writable: bool) -> Self {
        if let Some(account) = account {
            trace!("Account found {}", address);

            Self {
                address,
                account: pubkey.into(),
                writable,
                new: false,
                size: account.data.len(),
                size_current: account.data.len(),
                additional_resize_steps: 0,
                data: Some(account),
            }
        } else {
            trace!("Account not found {}", address);

            Self {
                address,
                account: pubkey.into(),
                writable,
                new: true,
                size: 0,
                size_current: 0,
                additional_resize_steps: 0,
                data: None,
            }
        }
    }

    pub fn rpc_load(
        rpc_client: &dyn Rpc,
        evm_loader: &Pubkey,
        address: Address,
        writable: bool,
    ) -> Self {
        let (key, _) = make_solana_program_address(&address, evm_loader);
        info!("get_account_from_solana {} => {}", address, key);

        let account = rpc_client.get_account(&key).ok();
        Self::new(address, key, account, writable)
    }
}

#[derive(Debug, Clone, serde::Serialize)]
pub struct SolanaAccount {
    pubkey: PubkeyBase58,
    is_writable: bool,
    #[serde(skip)]
    data: Option<Account>,
}

#[allow(clippy::module_name_repetitions)]
pub struct EmulatorAccountStorage<'a> {
    pub accounts: RefCell<HashMap<Address, NeonAccount>>,
    pub solana_accounts: RefCell<HashMap<Pubkey, SolanaAccount>>,
    rpc_client: &'a dyn Rpc,
    evm_loader: Pubkey,
    block_number: u64,
    block_timestamp: i64,
    neon_token_mint: Pubkey,
    chain_id: u64,
    commitment: CommitmentConfig,
    state_overrides: Option<AccountOverrides>,
}

impl<'a> EmulatorAccountStorage<'a> {
    pub fn new(
        rpc_client: &'a dyn Rpc,
        evm_loader: Pubkey,
        token_mint: Pubkey,
        chain_id: u64,
        commitment: CommitmentConfig,
        block_overrides: &Option<BlockOverrides>,
        state_overrides: Option<AccountOverrides>,
    ) -> Self {
        trace!("backend::new");

        let block_number = block_overrides
            .as_ref()
            .and_then(|overrides| overrides.number)
            .unwrap_or_else(|| rpc_client.get_slot().unwrap_or_default());

        let block_timestamp = block_overrides
            .as_ref()
            .and_then(|overrides| overrides.time)
            .unwrap_or_else(|| rpc_client.get_block_time(block_number).unwrap_or_default());

        Self {
            accounts: RefCell::new(HashMap::new()),
            solana_accounts: RefCell::new(HashMap::new()),
            rpc_client,
            evm_loader,
            block_number,
            block_timestamp,
            neon_token_mint: token_mint,
            chain_id,
            commitment,
            state_overrides,
        }
    }

    #[allow(clippy::too_many_arguments)]
    pub fn with_accounts(
        rpc_client: &'a dyn Rpc,
        evm_loader: Pubkey,
        token_mint: Pubkey,
        chain_id: u64,
        commitment: CommitmentConfig,
        accounts: &[Address],
        solana_accounts: &[Pubkey],
        block_overrides: &Option<BlockOverrides>,
        state_overrides: Option<AccountOverrides>,
    ) -> Self {
        let storage = Self::new(
            rpc_client,
            evm_loader,
            token_mint,
            chain_id,
            commitment,
            block_overrides,
            state_overrides,
        );
        storage.initialize_cached_accounts(accounts, solana_accounts);

        storage
    }

    pub fn initialize_cached_accounts(&self, addresses: &[Address], solana_accounts: &[Pubkey]) {
        let pubkeys: Vec<_> = addresses
            .iter()
            .map(|address| make_solana_program_address(address, &self.evm_loader).0)
            .chain(solana_accounts.iter().copied())
            .collect();

        if let Ok(accounts) = self.rpc_client.get_multiple_accounts(&pubkeys) {
            let entries = addresses
                .iter()
                .zip(accounts.iter().take(addresses.len()))
                .zip(pubkeys.iter().take(addresses.len()));
            let mut accounts_storage = self.accounts.borrow_mut();
            for ((&address, account), &pubkey) in entries {
                accounts_storage.insert(
                    address,
                    NeonAccount::new(address, pubkey, account.clone(), false),
                );
            }

            let entries = accounts.iter().skip(addresses.len()).zip(solana_accounts);
            let mut solana_accounts_storage = self.solana_accounts.borrow_mut();
            for (account, &pubkey) in entries {
                solana_accounts_storage.insert(
                    pubkey,
                    SolanaAccount {
                        pubkey: pubkey.into(),
                        is_writable: false,
                        data: account.clone(),
                    },
                );
            }
        }
    }

    pub fn get_account(&self, pubkey: &Pubkey) -> client_error::Result<Option<Account>> {
        let mut accounts = self.solana_accounts.borrow_mut();

        if let Some(account) = accounts.get(pubkey) {
            if let Some(ref data) = account.data {
                return Ok(Some(data.clone()));
            }
        }

        let result = self
            .rpc_client
            .get_account_with_commitment(pubkey, self.commitment)?;

        accounts
            .entry(*pubkey)
            .and_modify(|a| a.data = result.value.clone())
            .or_insert(SolanaAccount {
                pubkey: pubkey.into(),
                is_writable: false,
                data: result.value.clone(),
            });

        Ok(result.value)
    }

    pub fn get_account_from_solana(
        rpc_client: &dyn Rpc,
        evm_loader: &Pubkey,
        address: &Address,
    ) -> (Pubkey, Option<Account>) {
        let (solana_address, _solana_nonce) = make_solana_program_address(address, evm_loader);
        info!("get_account_from_solana {} => {}", address, solana_address);

        if let Ok(acc) = rpc_client.get_account(&solana_address) {
            trace!("Account found");
            trace!("Account data len {}", acc.data.len());
            trace!("Account owner {}", acc.owner);

            (solana_address, Some(acc))
        } else {
            warn!("Account not found {}", address);

            (solana_address, None)
        }
    }

    fn add_ethereum_account(&self, address: &Address, writable: bool) -> bool {
        let mut accounts = self.accounts.borrow_mut();

        if let Some(ref mut account) = accounts.get_mut(address) {
            account.writable |= writable;

            true
        } else {
            let account =
                NeonAccount::rpc_load(self.rpc_client, &self.evm_loader, *address, writable);
            accounts.insert(*address, account);

            false
        }
    }

    fn add_solana_account(&self, pubkey: Pubkey, is_writable: bool) {
        if solana_sdk::system_program::check_id(&pubkey) {
            return;
        }

        if pubkey == FAKE_OPERATOR {
            return;
        }

        let mut solana_accounts = self.solana_accounts.borrow_mut();

        let account = SolanaAccount {
            pubkey: pubkey.into(),
            is_writable,
            data: None,
        };
        if is_writable {
            solana_accounts
                .entry(pubkey)
                // If account is present in cache ensure the data is not lost
                .and_modify(|a| a.is_writable = true)
                .or_insert(account);
        } else {
            solana_accounts.entry(pubkey).or_insert(account);
        }
    }

    #[must_use]
    pub fn apply_actions(&self, actions: &[Action]) -> u64 {
        info!("apply_actions");

        let mut gas = 0_u64;
        let rent = Rent::get().expect("Rent get error");

        for action in actions {
            #[allow(clippy::match_same_arms)]
            match action {
                Action::NeonTransfer {
                    source,
                    target,
                    value,
                } => {
                    info!("neon transfer {value} from {source} to {target}");

                    self.add_ethereum_account(source, true);
                    self.add_ethereum_account(target, true);
                }
                Action::NeonWithdraw { source, value } => {
                    info!("neon withdraw {value} from {source}");

                    self.add_ethereum_account(source, true);
                }
                Action::EvmSetStorage {
                    address,
                    index,
                    value,
                } => {
                    info!("set storage {address} -> {index} = {}", hex::encode(value));

                    if *index < U256::from(STORAGE_ENTRIES_IN_CONTRACT_ACCOUNT) {
                        self.add_ethereum_account(address, true);
                    } else {
                        let (base, _) = address.find_solana_address(self.program_id());
                        let storage_account =
                            EthereumStorageAddress::new(self.program_id(), &base, index);
                        self.add_solana_account(*storage_account.pubkey(), true);

                        if self.storage(address, index) == [0_u8; 32] {
                            let metadata_size = EthereumStorage::SIZE;
                            let element_size = 1 + std::mem::size_of_val(value);

                            let cost = rent.minimum_balance(metadata_size + element_size);
                            gas = gas.saturating_add(cost);
                        }
                    }
                }
                Action::EvmIncrementNonce { address } => {
                    info!("nonce increment {address}");

                    self.add_ethereum_account(address, true);
                }
                Action::EvmSetCode { address, code } => {
                    info!("set code {address} -> {} bytes", code.len());

                    self.add_ethereum_account(address, true);
                }
                Action::EvmSelfDestruct { address } => {
                    info!("selfdestruct {address}");

                    self.add_ethereum_account(address, true);
                }
                Action::ExternalInstruction {
                    program_id,
                    accounts,
                    allocate,
                    ..
                } => {
                    info!("external call {program_id}");

                    self.add_solana_account(*program_id, false);

                    for account in accounts {
                        self.add_solana_account(account.pubkey, account.is_writable);
                    }

                    if *allocate != 0 {
                        let cost = rent.minimum_balance(*allocate);
                        gas = gas.saturating_add(cost);
                    }
                }
            }
        }

        gas
    }

    #[must_use]
    pub fn apply_accounts_operations(&self, operations: AccountsOperations) -> u64 {
        let mut gas = 0_u64;
        let rent = Rent::get().expect("Rent get error");

        let mut iterations = 0_usize;

        let mut accounts = self.accounts.borrow_mut();
        for (address, operation) in operations {
            let new_size = match operation {
                AccountOperation::Create { space } => space,
                AccountOperation::Resize { to, .. } => to,
            };
            accounts.entry(address).and_modify(|a| {
                a.size = new_size;
                a.additional_resize_steps =
                    new_size.saturating_sub(a.size_current).saturating_sub(1)
                        / MAX_PERMITTED_DATA_INCREASE;
                iterations = iterations.max(a.additional_resize_steps);
            });

            let allocate_cost = rent.minimum_balance(new_size);
            gas = gas.saturating_add(allocate_cost);
        }

        let iterations_cost = (iterations as u64) * LAMPORTS_PER_SIGNATURE;

        gas.saturating_add(iterations_cost)
    }

    fn ethereum_account_map_or<F, R>(&self, address: &Address, default: R, f: F) -> R
    where
        F: FnOnce(&EthereumAccount) -> R,
    {
        self.add_ethereum_account(address, false);

        let mut accounts = self.accounts.borrow_mut();
        let solana_account = accounts.get_mut(address).expect("get account error");

        if let Some(account_data) = &mut solana_account.data {
            let info = account_info(solana_account.account.as_ref(), account_data);
<<<<<<< HEAD
            EthereumAccount::from_account(&self.evm_loader, &info)
                .map(|mut ether_account| {
                    if let Some(account_overrides) = &self.state_overrides {
                        if let Some(account_override) = account_overrides.get(address) {
                            account_override.apply(&mut ether_account);
                        }
                    }
                    ether_account
                })
                .map_or(default, |a| f(&a))
=======
            EthereumAccount::from_account(&self.config.evm_loader, &info).map_or(default, |a| f(&a))
>>>>>>> c53bd030
        } else {
            default
        }
    }

    fn ethereum_contract_map_or<F, R>(&self, address: &Address, default: R, f: F) -> R
    where
        F: FnOnce(ether_contract::ContractData) -> R,
    {
        self.add_ethereum_account(address, false);

        let mut accounts = self.accounts.borrow_mut();
        let solana_account = accounts.get_mut(address).expect("get account error");

        if let Some(account_data) = &mut solana_account.data {
            let info = account_info(solana_account.account.as_ref(), account_data);
<<<<<<< HEAD
            let account = EthereumAccount::from_account(&self.evm_loader, &info);
=======
            let account = EthereumAccount::from_account(&self.config.evm_loader, &info);
>>>>>>> c53bd030
            match &account {
                Ok(a) => a.contract_data().map_or(default, f),
                Err(_) => default,
            }
        } else {
            default
        }
    }
}

impl<'a> AccountStorage for EmulatorAccountStorage<'a> {
    fn neon_token_mint(&self) -> &Pubkey {
        info!("neon_token_mint");
        &self.neon_token_mint
    }

    fn operator(&self) -> &Pubkey {
        info!("operator");
        &FAKE_OPERATOR
    }

    fn program_id(&self) -> &Pubkey {
        debug!("program_id");
        &self.evm_loader
    }

    fn block_number(&self) -> U256 {
        info!("block_number");
        self.block_number.into()
    }

    fn block_timestamp(&self) -> U256 {
        info!("block_timestamp");
        self.block_timestamp.try_into().unwrap()
    }

    fn block_hash(&self, slot: u64) -> [u8; 32] {
        info!("block_hash {slot}");

        self.add_solana_account(slot_hashes::ID, false);

        if let Ok(Some(slot_hashes_account)) = self.get_account(&slot_hashes::ID) {
            let slot_hashes_data = slot_hashes_account.data.as_slice();
            find_slot_hash(slot, slot_hashes_data)
        } else {
            panic!("Error querying account {} from Solana", slot_hashes::ID)
        }
    }

    fn exists(&self, address: &Address) -> bool {
        info!("exists {address}");

        self.add_ethereum_account(address, false);

        let accounts = self.accounts.borrow();
        accounts.contains_key(address)
    }

    fn nonce(&self, address: &Address) -> u64 {
        info!("nonce {address}");

        self.ethereum_account_map_or(address, 0_u64, |a| a.trx_count)
    }

    fn balance(&self, address: &Address) -> U256 {
        info!("balance {address}");

        self.ethereum_account_map_or(address, U256::ZERO, |a| a.balance)
    }

    fn code_size(&self, address: &Address) -> usize {
        info!("code_size {address}");

        self.ethereum_account_map_or(address, 0, |a| a.code_size as usize)
    }

    fn code_hash(&self, address: &Address) -> [u8; 32] {
        info!("code_hash {address}");

<<<<<<< HEAD
        solana_sdk::keccak::hash(&self.code(address)).to_bytes()
=======
        // https://eips.ethereum.org/EIPS/eip-1052
        // https://eips.ethereum.org/EIPS/eip-161
        let is_non_existent_account = self.ethereum_account_map_or(address, true, |a| {
            a.trx_count == 0 && a.balance == 0 && a.code_size == 0
        });

        if is_non_existent_account {
            return <[u8; 32]>::default();
        }

        // return empty hash(&[]) as a default value, or code's hash if contract exists
        self.ethereum_contract_map_or(address, hash(&[]).to_bytes(), |c| {
            hash(&c.code()).to_bytes()
        })
>>>>>>> c53bd030
    }

    fn code(&self, address: &Address) -> evm_loader::evm::Buffer {
        use evm_loader::evm::Buffer;

        info!("code {address}");

        self.ethereum_contract_map_or(address, Buffer::empty(), |c| {
            self.state_overrides
                .as_ref()
                .and_then(|account_overrides| account_overrides.get(address)?.code.as_ref())
                .map_or_else(|| Buffer::new(&c.code()), |code| Buffer::new(&code.0))
        })
    }

    fn generation(&self, address: &Address) -> u32 {
        let value = self.ethereum_account_map_or(address, 0_u32, |c| c.generation);

        info!("account generation {address} - {value}");
        value
    }

    fn storage(&self, address: &Address, index: &U256) -> [u8; 32] {
        if let Some(account_overrides) = &self.state_overrides {
            if let Some(account_override) = account_overrides.get(address) {
                match (&account_override.state, &account_override.state_diff) {
                    (None, None) => (),
                    (Some(_), Some(_)) => {
                        panic!("Account {address} has both `state` and `stateDiff` overrides")
                    }
                    (Some(state), None) => {
                        return state
                            .get(index)
                            .map(|value| value.to_be_bytes())
                            .unwrap_or_default()
                    }
                    (None, Some(state_diff)) => {
                        if let Some(value) = state_diff.get(index) {
                            return value.to_be_bytes();
                        }
                    }
                }
            }
        }
        let value = if *index < U256::from(STORAGE_ENTRIES_IN_CONTRACT_ACCOUNT) {
            let index: usize = index.as_usize() * 32;
            self.ethereum_contract_map_or(address, <[u8; 32]>::default(), |c| {
                c.storage()[index..index + 32].try_into().unwrap()
            })
        } else {
            let subindex = (index & 0xFF).as_u8();
            let index = index & !U256::new(0xFF);

            let (base, _) = address.find_solana_address(self.program_id());
            let storage_address = EthereumStorageAddress::new(self.program_id(), &base, &index);

            self.add_solana_account(*storage_address.pubkey(), false);

            let rpc_response = self
                .get_account(storage_address.pubkey())
                .expect("Error querying account from Solana");

            if let Some(mut account) = rpc_response {
                if solana_sdk::system_program::check_id(&account.owner) {
                    debug!("read storage system owned");
                    <[u8; 32]>::default()
                } else {
                    let account_info = account_info(storage_address.pubkey(), &mut account);
                    let storage = EthereumStorage::from_account(&self.evm_loader, &account_info)
                        .expect("EthereumAccount ctor error");
                    if (storage.address != *address)
                        || (storage.index != index)
                        || (storage.generation != self.generation(address))
                    {
                        debug!("storage collision");
                        <[u8; 32]>::default()
                    } else {
                        storage.get(subindex)
                    }
                }
            } else {
                debug!("storage account doesn't exist");
                <[u8; 32]>::default()
            }
        };

        info!("storage {address} -> {index} = {}", hex::encode(value));

        value
    }

    fn solana_account_space(&self, address: &Address) -> Option<usize> {
        self.ethereum_account_map_or(address, None, |account| Some(account.info.data_len()))
    }

    fn chain_id(&self) -> u64 {
        info!("chain_id");

        self.chain_id
    }

    fn clone_solana_account(&self, address: &Pubkey) -> OwnedAccountInfo {
        info!("clone_solana_account {}", address);

        if address == &FAKE_OPERATOR {
            OwnedAccountInfo {
                key: FAKE_OPERATOR,
                is_signer: true,
                is_writable: false,
                lamports: 100 * 1_000_000_000,
                data: vec![],
                owner: solana_sdk::system_program::ID,
                executable: false,
                rent_epoch: 0,
            }
        } else {
            self.add_solana_account(*address, false);

            let mut account = self
                .get_account(address)
                .unwrap_or_default()
                .unwrap_or_default();
            let info = account_info(address, &mut account);

            OwnedAccountInfo::from_account_info(self.program_id(), &info)
        }
    }

    fn map_solana_account<F, R>(&self, address: &Pubkey, action: F) -> R
    where
        F: FnOnce(&AccountInfo) -> R,
    {
        self.add_solana_account(*address, false);

        let mut account = self
            .get_account(address)
            .unwrap_or_default()
            .unwrap_or_default();
        let info = account_info(address, &mut account);

        action(&info)
    }
}

/// Creates new instance of `AccountInfo` from `Account`.
pub fn account_info<'a>(key: &'a Pubkey, account: &'a mut Account) -> AccountInfo<'a> {
    AccountInfo {
        key,
        is_signer: false,
        is_writable: false,
        lamports: Rc::new(RefCell::new(&mut account.lamports)),
        data: Rc::new(RefCell::new(&mut account.data)),
        owner: &account.owner,
        executable: account.executable,
        rent_epoch: account.rent_epoch,
    }
}

pub fn make_solana_program_address(ether_address: &Address, program_id: &Pubkey) -> (Pubkey, u8) {
    Pubkey::find_program_address(
        &[&[ACCOUNT_SEED_VERSION], ether_address.as_bytes()],
        program_id,
    )
}<|MERGE_RESOLUTION|>--- conflicted
+++ resolved
@@ -1,6 +1,5 @@
 use std::{cell::RefCell, collections::HashMap, convert::TryInto, rc::Rc};
 
-use crate::types::PubkeyBase58;
 use crate::{
     rpc::Rpc,
     types::trace::{AccountOverrides, BlockOverrides},
@@ -32,17 +31,11 @@
     sysvar::{slot_hashes, Sysvar},
 };
 
-<<<<<<< HEAD
+use crate::{types::PubkeyBase58, Config, Context};
+
 const FAKE_OPERATOR: Pubkey = pubkey!("neonoperator1111111111111111111111111111111");
 
 #[derive(Debug, Clone, serde::Serialize)]
-=======
-use crate::{types::PubkeyBase58, Config, Context};
-
-const FAKE_OPERATOR: Pubkey = pubkey!("neonoperator1111111111111111111111111111111");
-
-#[derive(serde::Serialize, Clone)]
->>>>>>> c53bd030
 pub struct NeonAccount {
     address: Address,
     account: PubkeyBase58,
@@ -438,7 +431,6 @@
 
         if let Some(account_data) = &mut solana_account.data {
             let info = account_info(solana_account.account.as_ref(), account_data);
-<<<<<<< HEAD
             EthereumAccount::from_account(&self.evm_loader, &info)
                 .map(|mut ether_account| {
                     if let Some(account_overrides) = &self.state_overrides {
@@ -449,9 +441,6 @@
                     ether_account
                 })
                 .map_or(default, |a| f(&a))
-=======
-            EthereumAccount::from_account(&self.config.evm_loader, &info).map_or(default, |a| f(&a))
->>>>>>> c53bd030
         } else {
             default
         }
@@ -468,11 +457,7 @@
 
         if let Some(account_data) = &mut solana_account.data {
             let info = account_info(solana_account.account.as_ref(), account_data);
-<<<<<<< HEAD
             let account = EthereumAccount::from_account(&self.evm_loader, &info);
-=======
-            let account = EthereumAccount::from_account(&self.config.evm_loader, &info);
->>>>>>> c53bd030
             match &account {
                 Ok(a) => a.contract_data().map_or(default, f),
                 Err(_) => default,
@@ -552,9 +537,6 @@
     fn code_hash(&self, address: &Address) -> [u8; 32] {
         info!("code_hash {address}");
 
-<<<<<<< HEAD
-        solana_sdk::keccak::hash(&self.code(address)).to_bytes()
-=======
         // https://eips.ethereum.org/EIPS/eip-1052
         // https://eips.ethereum.org/EIPS/eip-161
         let is_non_existent_account = self.ethereum_account_map_or(address, true, |a| {
@@ -569,7 +551,6 @@
         self.ethereum_contract_map_or(address, hash(&[]).to_bytes(), |c| {
             hash(&c.code()).to_bytes()
         })
->>>>>>> c53bd030
     }
 
     fn code(&self, address: &Address) -> evm_loader::evm::Buffer {
