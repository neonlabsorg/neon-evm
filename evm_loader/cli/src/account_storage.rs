use evm::backend::Apply;
use evm::{H160, U256};
#[allow(unused)]
use solana_sdk::{
    pubkey::Pubkey,
    account::Account,
    commitment_config::CommitmentConfig,
    account_info::AccountInfo,
    entrypoint::ProgramResult,
    program::invoke_signed,
};
use serde::{Deserialize, Serialize};
use std::collections::{HashMap};
use evm_loader::{
    account_data::AccountData,
    solana_backend::AccountStorage,
    solidity_account::SolidityAccount,
};
use std::borrow::BorrowMut;
use std::cell::RefCell; 
use std::rc::Rc;
use crate::Config;
#[allow(unused)]
use solana_program::instruction::Instruction;
use evm_loader::solana_backend::SolanaBackend;

#[derive(Serialize, Deserialize, Debug)]
pub struct AccountJSON {
    pub address: String,
    account: String,
    contract: Option<String>,
    writable: bool,
    pub new: bool,
    code_size: Option<usize>,
}

struct SolanaAccount {
    account: Account,
    code_account: Option<Account>,
    key: Pubkey,
    writable: bool,
    code_size: Option<usize>,
}

struct SolanaNewAccount {
    key: Pubkey,
    writable: bool,
    code_size: Option<usize>
}

impl SolanaAccount {
    pub fn new(account: Account, key: Pubkey, code_account: Option<Account>) -> Self {
        eprintln!("SolanaAccount::new");
        Self{account, key, writable: false, code_account, code_size: None}
    }
}

impl SolanaNewAccount {
    pub const fn new(key: Pubkey) -> Self {
        Self{key, writable: false, code_size: None}
    }
}

#[allow(clippy::module_name_repetitions)]
pub struct EmulatorAccountStorage<'a> {
    accounts: RefCell<HashMap<H160, SolanaAccount>>,
    new_accounts: RefCell<HashMap<H160, SolanaNewAccount>>,
    config: &'a Config,
    contract_id: H160,
    caller_id: H160,
    block_number: u64,
    block_timestamp: i64,
}

impl<'a> EmulatorAccountStorage<'a> {
    pub fn new(config: &'a Config, contract_id: H160, caller_id: H160) -> EmulatorAccountStorage {
        eprintln!("backend::new");

        let slot = if let Ok(slot) = config.rpc_client.get_slot() {
            eprintln!("Got slot");
            eprintln!("Slot {}", slot);
            slot
        }
        else {
            eprintln!("Get slot error");
            0
        };

        let timestamp = if let Ok(timestamp) = config.rpc_client.get_block_time(slot) {
            eprintln!("Got timestamp");
            eprintln!("timestamp {}", timestamp);
            timestamp
        } else {
            eprintln!("Get timestamp error");
            0
        };

        Self {
            accounts: RefCell::new(HashMap::new()),
            new_accounts: RefCell::new(HashMap::new()),
            config,
            contract_id,
            caller_id,
            block_number: slot,
            block_timestamp: timestamp,
        }
    }

    pub fn get_account_from_solana(config: &'a Config, address: &H160) -> Option<(Account, Option<Account>)> {
        let solana_address =  Pubkey::find_program_address(&[&address.to_fixed_bytes()], &config.evm_loader).0;
        eprintln!("Not found account for 0x{} => {}", &hex::encode(&address.as_fixed_bytes()), &solana_address.to_string());

        if let Some(acc) = config.rpc_client.get_account_with_commitment(&solana_address, CommitmentConfig::processed()).unwrap().value {
            eprintln!("Account found");
            eprintln!("Account data len {}", acc.data.len());
            eprintln!("Account owner {}", acc.owner.to_string());

            let account_data = match AccountData::unpack(&acc.data) {
                Ok(acc_data) => match acc_data {
                    AccountData::Account(acc) => acc,
                    _ => return None,
                },
                Err(_) => return None,
            };

            let code_account = if account_data.code_account == Pubkey::new_from_array([0_u8; 32]) {
                eprintln!("code_account == Pubkey::new_from_array([0u8; 32])");
                None
            } else {
                eprintln!("code_account != Pubkey::new_from_array([0u8; 32])");
                eprintln!("account key:  {}", &solana_address.to_string());
                eprintln!("code account: {}", &account_data.code_account.to_string());

                if let Some(acc) = config.rpc_client.get_account_with_commitment(&account_data.code_account, CommitmentConfig::processed()).unwrap().value {
                    eprintln!("Account found");
                    Some(acc)
                }
                else {
                    eprintln!("Account not found");
                    None
                }
            };

            Some((acc, code_account))
        }
        else {
            eprintln!("Account not found {}", &address.to_string());

            None
        }
    }

    fn create_acc_if_not_exists(&self, address: &H160) -> bool {
        let mut accounts = self.accounts.borrow_mut(); 
        let mut new_accounts = self.new_accounts.borrow_mut(); 
        if accounts.get(address).is_none() {
            let solana_address =  Pubkey::find_program_address(&[&address.to_fixed_bytes()], &self.config.evm_loader).0;
            if let Some((acc, code_account)) = Self::get_account_from_solana(self.config, address) {
                accounts.insert(*address, SolanaAccount::new(acc, solana_address, code_account));
                true
            }
            else {
                eprintln!("Account not found {}", &address.to_string());
                new_accounts.insert(*address, SolanaNewAccount::new(solana_address));
                false
            }
        } else {
            true
        }
    }

    // pub fn make_solidity_account<'a>(self, account:&'a SolanaAccount) -> SolidityAccount<'a> {
    //     let mut data = account.account.data.clone();
    //     let data_rc: std::rc::Rc<std::cell::RefCell<&mut [u8]>> = Rc::new(RefCell::new(&mut data));
    //     SolidityAccount::new(&account.key, data_rc, account.account.lamports).unwrap()
    // }

    pub fn apply<A, I>(&self, values: A)
            where
                A: IntoIterator<Item=Apply<I>>,
                I: IntoIterator<Item=(U256, U256)>,
    {             
        let mut accounts = self.accounts.borrow_mut(); 
        let mut new_accounts = self.new_accounts.borrow_mut();

        for apply in values {
            match apply {
                Apply::Modify {address, basic, code, storage: _, reset_storage} => {
                    if let Some(acc) = accounts.get_mut(&address) {
                        *acc.writable.borrow_mut() = true;
                        *acc.code_size.borrow_mut() = code.map(|v| v.len());
                    } else if let Some(acc) = new_accounts.get_mut(&address) {
                        *acc.code_size.borrow_mut() = code.map(|v| v.len());
                        *acc.writable.borrow_mut() = true;
                    } else {
                        eprintln!("Account not found {}", &address.to_string());
                    }
                    eprintln!("Modify: {} {} {} {}", &address.to_string(), &basic.nonce.as_u64(), &basic.balance.as_u64(), &reset_storage.to_string());
                },
                Apply::Delete {address: addr} => {
                    eprintln!("Delete: {}", addr.to_string());
                },
            }
        };
    }

    pub fn get_used_accounts(&self) -> Vec<AccountJSON>
    {
        let mut arr = Vec::new();

        let accounts = self.accounts.borrow();
        for (address, acc) in accounts.iter() {
            let solana_address = Pubkey::find_program_address(&[&address.to_fixed_bytes()], &self.config.evm_loader).0;

            let contract_address = {
                let addr = AccountData::unpack(&acc.account.data).unwrap().get_account().unwrap().code_account;
                if addr == Pubkey::new_from_array([0_u8; 32]) {
                    None
                } else {
                    Some(addr)
                }
            };

            if !SolanaBackend::<EmulatorAccountStorage>::is_system_address(&address) {
                arr.push(AccountJSON{
                        address: "0x".to_string() + &hex::encode(&address.to_fixed_bytes()),
                        writable: acc.writable,
                        new: false,
                        account: solana_address.to_string(),
                        contract: contract_address.map(|v| v.to_string()),
                        code_size: acc.code_size,
                });
            }
        }

        let new_accounts = self.new_accounts.borrow();
        for (address, acc) in new_accounts.iter() {
<<<<<<< HEAD
            let solana_address = Pubkey::find_program_address(&[&address.to_fixed_bytes()], &self.config.evm_loader).0;
            if !SolanaBackend::<EmulatorAccountStorage>::is_system_address(&address) {
                arr.push(AccountJSON{
                        address: "0x".to_string() + &hex::encode(&address.to_fixed_bytes()),
                        writable: acc.writable,
                        new: true,
                        account: solana_address.to_string(),
                        contract: None,
                        code_size: acc.code_size,
=======
            arr.push(AccountJSON{
                    address: "0x".to_string() + &hex::encode(&address.to_fixed_bytes()),
                    writable: acc.writable,
                    new: true,
                    account: acc.key.to_string(),
                    contract: None,
                    code_size: acc.code_size,
>>>>>>> 6eb2c0c7
                });
            }
        }

        return arr;
    }
}

impl<'a> AccountStorage for EmulatorAccountStorage<'a> {
    fn apply_to_account<U, D, F>(&self, address: &H160, d: D, f: F) -> U
    where F: FnOnce(&SolidityAccount) -> U,
          D: FnOnce() -> U
    {
        self.create_acc_if_not_exists(address);
        let accounts = self.accounts.borrow();
        match accounts.get(address) {
            None => d(),
            Some(acc) => {
                let account_data = match AccountData::unpack(&acc.account.data) {
                    Ok(acc_data) => match acc_data {
                        AccountData::Account(_) => acc_data,
                        _ => return d(),
                    },
                    Err(_) => return d(),
                };
                if acc.code_account.is_some() {
                    let mut code_data = acc.code_account.as_ref().unwrap().data.clone();
                    let contract_data = match AccountData::unpack(&code_data) {
                        Ok(acc_data) => match acc_data {
                            AccountData::Contract(_) => acc_data,
                            _ => return d(),
                        },
                        Err(_) => return d(),
                    };
                    let code_data: std::rc::Rc<std::cell::RefCell<&mut [u8]>> = Rc::new(RefCell::new(&mut code_data));
                    let account = SolidityAccount::new(&acc.key, acc.account.lamports, account_data, Some((contract_data, code_data)));
                    f(&account)
                } else {
                    let account = SolidityAccount::new(&acc.key, acc.account.lamports, account_data, None);
                    f(&account)
                }
            },
        }
    }

    fn contract(&self) -> H160 { self.contract_id }

    fn origin(&self) -> H160 { self.caller_id }

    fn block_number(&self) -> U256 { self.block_number.into() }

    fn block_timestamp(&self) -> U256 { self.block_timestamp.into() }

    fn external_call(
        &self,
        instruction: &Instruction,
        account_infos: &[AccountInfo]
    ) -> ProgramResult {
        eprintln!("emulate external_call");
        // Ok(())
        let (contract_eth, contract_nonce) = self.seeds(&self.contract()).unwrap();   // do_call already check existence of Ethereum account with such index
        let contract_seeds = [contract_eth.as_bytes(), &[contract_nonce]];

        match self.seeds(&self.origin()) {
            Some((sender_eth, sender_nonce)) => {
                let sender_seeds = [sender_eth.as_bytes(), &[sender_nonce]];
                invoke_signed(
                    instruction,
                    account_infos,
                    &[&sender_seeds[..], &contract_seeds[..]]
                )
            }
            None => {
                invoke_signed(
                    instruction,
                    account_infos,
                    &[&contract_seeds[..]]
                )
            }
        }
    }
}<|MERGE_RESOLUTION|>--- conflicted
+++ resolved
@@ -9,6 +9,7 @@
     entrypoint::ProgramResult,
     program::invoke_signed,
 };
+use serde_json::json;
 use serde::{Deserialize, Serialize};
 use std::collections::{HashMap};
 use evm_loader::{
@@ -26,11 +27,11 @@
 
 #[derive(Serialize, Deserialize, Debug)]
 pub struct AccountJSON {
-    pub address: String,
+    address: String,
     account: String,
     contract: Option<String>,
     writable: bool,
-    pub new: bool,
+    new: bool,
     code_size: Option<usize>,
 }
 
@@ -235,25 +236,15 @@
 
         let new_accounts = self.new_accounts.borrow();
         for (address, acc) in new_accounts.iter() {
-<<<<<<< HEAD
             let solana_address = Pubkey::find_program_address(&[&address.to_fixed_bytes()], &self.config.evm_loader).0;
             if !SolanaBackend::<EmulatorAccountStorage>::is_system_address(&address) {
                 arr.push(AccountJSON{
                         address: "0x".to_string() + &hex::encode(&address.to_fixed_bytes()),
                         writable: acc.writable,
                         new: true,
-                        account: solana_address.to_string(),
+                        account: acc.key.to_string(),
                         contract: None,
                         code_size: acc.code_size,
-=======
-            arr.push(AccountJSON{
-                    address: "0x".to_string() + &hex::encode(&address.to_fixed_bytes()),
-                    writable: acc.writable,
-                    new: true,
-                    account: acc.key.to_string(),
-                    contract: None,
-                    code_size: acc.code_size,
->>>>>>> 6eb2c0c7
                 });
             }
         }
