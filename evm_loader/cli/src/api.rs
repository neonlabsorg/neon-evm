--- conflicted
+++ resolved
@@ -51,19 +51,13 @@
             |_| env::var("NEON_API_LISTENER_ADDR").unwrap_or_else(|_| "0.0.0.0:8080".to_owned()),
         );
 
-<<<<<<< HEAD
-    println!("API Server will be started on {listener_addr}");
-
-    app.listen(listener_addr).await?;
-=======
     let addr = SocketAddr::from_str(listener_addr.as_str())?;
-    tracing::debug!("listening on {}", addr);
+    tracing::debug!("listening on {addr}");
     axum::Server::bind(&addr)
         .serve(app.into_make_service())
         .with_graceful_shutdown(shutdown_signal())
         .await
         .unwrap();
->>>>>>> c53bd030
 
     Ok(())
 }
