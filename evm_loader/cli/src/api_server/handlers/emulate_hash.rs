<<<<<<< HEAD
use serde_json::json;
use tide::{Request, Result};

use crate::{
    api_server::state::State,
    commands::emulate as EmulateCommand,
    context,
    types::{request_models::EmulateHashRequestModel, trace::TraceCallConfig},
};

use super::{parse_emulation_params, process_result};

#[allow(clippy::unused_async)]
pub async fn emulate_hash(mut req: Request<State>) -> Result<serde_json::Value> {
    let emulate_hash_request: EmulateHashRequestModel = req.body_json().await.map_err(|e| {
        tide::Error::from_str(
            400,
            format!(
                "Error on parsing transaction parameters request: {:?}",
                e.to_string()
            ),
        )
    })?;

    let state = req.state();

    let signer = context::build_singer(&state.config).map_err(|e| {
        tide::Error::from_str(
            400,
            format!("Error on creating singer: {:?}", e.to_string()),
        )
    })?;

    let rpc_client = context::build_hash_rpc_client(&state.config, &emulate_hash_request.hash)
        .map_err(|e| {
            tide::Error::from_str(
                400,
                format!("Error on creating hash rpc client: {:?}", e.to_string()),
            )
        })?;
=======
use axum::{http::StatusCode, Json};

use crate::{
    commands::emulate as EmulateCommand, context, types::request_models::EmulateHashRequestModel,
    NeonApiState,
};

use super::{parse_emulation_params, process_error, process_result};

#[allow(clippy::unused_async)]
pub async fn emulate_hash(
    axum::extract::State(state): axum::extract::State<NeonApiState>,
    Json(emulate_hash_request): Json<EmulateHashRequestModel>,
) -> (StatusCode, Json<serde_json::Value>) {
    let signer = match context::build_signer(&state.config) {
        Ok(signer) => signer,
        Err(e) => return process_error(StatusCode::BAD_REQUEST, &e),
    };

    let rpc_client = match context::build_hash_rpc_client(&state.config, &emulate_hash_request.hash)
    {
        Ok(rpc_client) => rpc_client,
        Err(e) => return process_error(StatusCode::BAD_REQUEST, &e),
    };

    let tx = match rpc_client.get_transaction_data() {
        Ok(tx) => tx,
        Err(e) => {
            return process_error(
                StatusCode::BAD_REQUEST,
                &crate::errors::NeonCliError::SolanaClientError(e),
            )
        }
    };
>>>>>>> c53bd030

    let tx = rpc_client.get_transaction_data()?;

<<<<<<< HEAD
    let context = context::create(rpc_client, signer);
=======
    let (token, chain, steps, accounts, solana_accounts) = parse_emulation_params(
        &state.config,
        &context,
        &emulate_hash_request.emulation_params,
    );
>>>>>>> c53bd030

    let (token, chain, steps, accounts, solana_accounts) = parse_emulation_params(
        &state.config,
        &context,
        &emulate_hash_request.emulation_params,
    );

    process_result(
        &EmulateCommand::execute(
            context.rpc_client.as_ref(),
            state.config.evm_loader,
            tx,
            token,
            chain,
            steps,
            state.config.commitment,
            &accounts,
            &solana_accounts,
            TraceCallConfig::default(),
        )
        .map(|result| json!(result)),
    )
}<|MERGE_RESOLUTION|>--- conflicted
+++ resolved
@@ -1,45 +1,3 @@
-<<<<<<< HEAD
-use serde_json::json;
-use tide::{Request, Result};
-
-use crate::{
-    api_server::state::State,
-    commands::emulate as EmulateCommand,
-    context,
-    types::{request_models::EmulateHashRequestModel, trace::TraceCallConfig},
-};
-
-use super::{parse_emulation_params, process_result};
-
-#[allow(clippy::unused_async)]
-pub async fn emulate_hash(mut req: Request<State>) -> Result<serde_json::Value> {
-    let emulate_hash_request: EmulateHashRequestModel = req.body_json().await.map_err(|e| {
-        tide::Error::from_str(
-            400,
-            format!(
-                "Error on parsing transaction parameters request: {:?}",
-                e.to_string()
-            ),
-        )
-    })?;
-
-    let state = req.state();
-
-    let signer = context::build_singer(&state.config).map_err(|e| {
-        tide::Error::from_str(
-            400,
-            format!("Error on creating singer: {:?}", e.to_string()),
-        )
-    })?;
-
-    let rpc_client = context::build_hash_rpc_client(&state.config, &emulate_hash_request.hash)
-        .map_err(|e| {
-            tide::Error::from_str(
-                400,
-                format!("Error on creating hash rpc client: {:?}", e.to_string()),
-            )
-        })?;
-=======
 use axum::{http::StatusCode, Json};
 
 use crate::{
@@ -74,19 +32,8 @@
             )
         }
     };
->>>>>>> c53bd030
 
-    let tx = rpc_client.get_transaction_data()?;
-
-<<<<<<< HEAD
     let context = context::create(rpc_client, signer);
-=======
-    let (token, chain, steps, accounts, solana_accounts) = parse_emulation_params(
-        &state.config,
-        &context,
-        &emulate_hash_request.emulation_params,
-    );
->>>>>>> c53bd030
 
     let (token, chain, steps, accounts, solana_accounts) = parse_emulation_params(
         &state.config,
