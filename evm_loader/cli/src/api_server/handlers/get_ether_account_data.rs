--- conflicted
+++ resolved
@@ -1,9 +1,3 @@
-<<<<<<< HEAD
-use crate::{api_server::state::State, context, types::request_models::GetEtherRequest};
-use tide::{Request, Result};
-
-use crate::commands::get_ether_account_data as GetEtherAccountDataCommand;
-=======
 use crate::commands::get_ether_account_data as GetEtherAccountDataCommand;
 use crate::{context, types::request_models::GetEtherRequest, NeonApiState};
 use axum::{
@@ -11,23 +5,10 @@
     http::StatusCode,
     Json,
 };
->>>>>>> c53bd030
 
 use super::{process_error, process_result};
 
 #[allow(clippy::unused_async)]
-<<<<<<< HEAD
-pub async fn get_ether_account_data(req: Request<State>) -> Result<serde_json::Value> {
-    let state = req.state();
-    let get_ether: GetEtherRequest = req.query().unwrap_or_default();
-
-    let signer = context::build_singer(&state.config).map_err(|e| {
-        tide::Error::from_str(
-            400,
-            format!("Error on creating singer: {:?}", e.to_string()),
-        )
-    })?;
-=======
 pub async fn get_ether_account_data(
     Query(req_params): Query<GetEtherRequest>,
     State(state): State<NeonApiState>,
@@ -36,7 +17,6 @@
         Ok(signer) => signer,
         Err(e) => return process_error(StatusCode::BAD_REQUEST, &e),
     };
->>>>>>> c53bd030
 
     let rpc_client = match context::build_rpc_client(&state.config, req_params.slot) {
         Ok(rpc_client) => rpc_client,
@@ -46,14 +26,8 @@
     let context = context::create(rpc_client, signer);
 
     process_result(&GetEtherAccountDataCommand::execute(
-<<<<<<< HEAD
-        context.rpc_client.as_ref(),
-        &state.config.evm_loader,
-        &get_ether.ether,
-=======
         &state.config,
         &context,
         &req_params.ether,
->>>>>>> c53bd030
     ))
 }