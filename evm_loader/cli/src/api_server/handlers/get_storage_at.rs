--- conflicted
+++ resolved
@@ -1,44 +1,3 @@
-<<<<<<< HEAD
-use crate::{api_server::state::State, context, types::request_models::GetStorageAtRequest};
-use serde_json::json;
-use tide::{Request, Result};
-
-use crate::commands::get_storage_at as GetStorageAtCommand;
-
-use super::process_result;
-
-#[allow(clippy::unused_async)]
-pub async fn get_storage_at(req: Request<State>) -> Result<serde_json::Value> {
-    let state = req.state();
-
-    let req_params: GetStorageAtRequest = req.query().unwrap_or_default();
-
-    let signer = context::build_singer(&state.config).map_err(|e| {
-        tide::Error::from_str(
-            400,
-            format!("Error on creating singer: {:?}", e.to_string()),
-        )
-    })?;
-
-    let rpc_client = context::build_rpc_client(&state.config, req_params.slot).map_err(|e| {
-        tide::Error::from_str(
-            400,
-            format!("Error on creating rpc client: {:?}", e.to_string()),
-        )
-    })?;
-
-    let context = context::create(rpc_client, signer);
-
-    process_result(
-        &GetStorageAtCommand::execute(
-            context.rpc_client.as_ref(),
-            &state.config.evm_loader,
-            req_params.contract_id,
-            &req_params.index,
-        )
-        .map(|hash| json!(hex::encode(hash))),
-    )
-=======
 use crate::{context, types::request_models::GetStorageAtRequest, NeonApiState};
 use axum::{
     extract::{Query, State},
@@ -67,11 +26,13 @@
 
     let context = context::create(rpc_client, signer);
 
-    process_result(&GetStorageAtCommand::execute(
-        &state.config,
-        &context,
-        req_params.contract_id,
-        &req_params.index,
-    ))
->>>>>>> c53bd030
+    process_result(
+        &GetStorageAtCommand::execute(
+            context.rpc_client.as_ref(),
+            &state.config.evm_loader,
+            req_params.contract_id,
+            &req_params.index,
+        )
+        .map(|hash| json!(hex::encode(hash))),
+    )
 }