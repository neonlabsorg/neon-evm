--- conflicted
+++ resolved
@@ -1,34 +1,9 @@
-<<<<<<< HEAD
-// use evm_loader::types::Address;
-use crate::api_server::handlers::{
-    emulate::emulate, emulate_hash::emulate_hash, get_ether_account_data::get_ether_account_data,
-    get_storage_at::get_storage_at, trace::trace, trace_hash::trace_hash,
-    trace_next_block::trace_next_block,
-=======
 use axum::{
     routing::{get, post},
     Router,
->>>>>>> c53bd030
 };
 use tower::ServiceBuilder;
 
-<<<<<<< HEAD
-use crate::api_server::state::State;
-
-pub fn register(state: State) -> tide::Server<State> {
-    let mut api = tide::with_state(state);
-
-    api.at("/emulate").post(emulate);
-    api.at("/emulate-hash").post(emulate_hash);
-    api.at("/emulate_hash").post(emulate_hash); // Obsolete, remove in future
-    api.at("/get-storage-at").get(get_storage_at);
-    api.at("/get-ether-account-data")
-        .get(get_ether_account_data);
-    api.at("/trace").post(trace);
-    api.at("/trace-hash").post(trace_hash);
-    api.at("/trace_hash").post(trace_hash); // Obsolete, remove in future
-    api.at("/trace-next-block").post(trace_next_block);
-=======
 // use evm_loader::types::Address;
 use crate::{
     api_server::handlers::{
@@ -38,17 +13,19 @@
     },
     NeonApiState,
 };
->>>>>>> c53bd030
 
 pub fn register(s: NeonApiState) -> Router<NeonApiState> {
     ServiceBuilder::new().service::<Router<NeonApiState>>(
         Router::new()
             .route("/emulate", post(emulate))
-            .route("/emulate_hash", post(emulate_hash))
+            .route("/emulate-hash", post(emulate_hash))
+            .route("/emulate_hash", post(emulate_hash)) // Obsolete, remove in future
             .route("/get-storage-at", get(get_storage_at))
             .route("/get-ether-account-data", get(get_ether_account_data))
             .route("/trace", post(trace))
-            .route("/trace_hash", post(trace_hash))
+            .route("/trace-hash", post(trace_hash))
+            .route("/trace_hash", post(trace_hash)) // Obsolete, remove in future
+            .route("/trace-next-block", post(trace_next_block))
             .with_state(s),
     )
 }