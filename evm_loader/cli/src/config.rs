--- conflicted
+++ resolved
@@ -60,13 +60,7 @@
     let evm_loader = if let Some(value) = pubkey_of(options, "evm_loader") {
         value
     } else {
-<<<<<<< HEAD
-        let e = NeonCliError::EvmLoaderNotSpecified;
-        println!("{}", e);
-        exit(e.error_code());
-=======
         return Err(NeonCliError::EvmLoaderNotSpecified);
->>>>>>> 76886590
     };
 
     let mut wallet_manager = None;
@@ -79,15 +73,7 @@
         "keypair",
         &mut wallet_manager,
     )
-<<<<<<< HEAD
-    .unwrap_or_else(|_| {
-        let e = NeonCliError::KeypairNotSpecified;
-        println!("{}", e);
-        exit(e.error_code());
-    });
-=======
     .map_err(|_| NeonCliError::KeypairNotSpecified)?;
->>>>>>> 76886590
 
     let fee_payer = keypair_from_path(
         options,
