<<<<<<< HEAD
use crate::{
    errors::NeonCliError,
    parsing::truncate_0x,
    rpc,
    rpc::{CallDbClient, TrxDbClient},
    types::DbConfig,
};
=======
use std::{env, str::FromStr};

use crate::{types::ChDbConfig, NeonCliError};
>>>>>>> 4bcae0f4
use clap::ArgMatches;
use serde::{Deserialize, Serialize};
use solana_clap_utils::{
    input_parsers::pubkey_of, input_validators::normalize_to_url_if_moniker,
    keypair::keypair_from_path,
};
use solana_cli_config::Config as SolanaConfig;
use solana_sdk::{commitment_config::CommitmentConfig, pubkey::Pubkey, signature::Keypair};

#[derive(Debug)]
pub struct Config {
<<<<<<< HEAD
    pub rpc_client: Box<dyn rpc::Rpc>,
    pub db_config: Option<DbConfig>,
=======
>>>>>>> 4bcae0f4
    pub evm_loader: Pubkey,
    pub fee_payer: Option<Keypair>,
    pub commitment: CommitmentConfig,
    pub solana_cli_config: solana_cli_config::Config,
    pub db_config: Option<ChDbConfig>,
    pub json_rpc_url: String,
    pub keypair_path: String,
}

// impl Debug for Config {
//     fn fmt(&self, f: &mut fmt::Formatter) -> fmt::Result {
//         write!(f, "evm_loader={:?}", self.evm_loader)
//     }
// }

/// # Panics
/// # Errors
/// `EvmLoaderNotSpecified` - if `evm_loader` is not specified
/// `KeypairNotSpecified` - if `signer` is not specified
<<<<<<< HEAD
pub fn create(options: &ArgMatches, slot: &Option<u64>) -> Result<Config, NeonCliError> {
    let cli_config = options
=======
pub fn create(options: &ArgMatches) -> Result<Config, NeonCliError> {
    let solana_cli_config = options
>>>>>>> 4bcae0f4
        .value_of("config_file")
        .map_or_else(solana_cli_config::Config::default, |config_file| {
            solana_cli_config::Config::load(config_file).unwrap_or_default()
        });

    let commitment =
        CommitmentConfig::from_str(options.value_of("commitment").unwrap_or("confirmed")).unwrap();

    let json_rpc_url = normalize_to_url_if_moniker(
        options
            .value_of("json_rpc_url")
            .unwrap_or(&solana_cli_config.json_rpc_url),
    );

    let evm_loader = if let Some(value) = pubkey_of(options, "evm_loader") {
        value
    } else {
        return Err(NeonCliError::EvmLoaderNotSpecified);
    };

    let keypair_path: String = options
        .value_of("keypair")
        .unwrap_or(&solana_cli_config.keypair_path)
        .to_owned();

    let fee_payer = keypair_from_path(
        options,
        options
            .value_of("fee_payer")
            .unwrap_or(&solana_cli_config.keypair_path),
        "fee_payer",
        true,
    )
    .ok();

    let db_config = options
        .value_of("db_config")
        .map(|path| solana_cli_config::load_config_file(path).expect("load db-config error"));

<<<<<<< HEAD
    let (cmd, params) = options.subcommand();
    let rpc_client: Box<dyn rpc::Rpc> = match (cmd, params) {
        ("emulate-hash" | "trace-hash", Some(params)) => {
            let hash = params.value_of("hash").expect("hash not found");
            let hash = <[u8; 32]>::from_hex(truncate_0x(hash)).expect("hash cast error");

            Box::new(TrxDbClient::new(
                db_config.as_ref().expect("db-config not found"),
                hash,
            ))
        }
        _ => {
            if let Some(slot) = slot {
                Box::new(CallDbClient::new(
                    db_config.as_ref().expect("db-config not found"),
                    *slot,
                ))
            } else {
                Box::new(RpcClient::new_with_commitment(json_rpc_url, commitment))
            }
        }
=======
    Ok(Config {
        evm_loader,
        fee_payer,
        commitment,
        solana_cli_config,
        db_config,
        json_rpc_url,
        keypair_path,
    })
}

/// # Errors
pub fn create_from_api_comnfig(api_config: &APIOptions) -> Result<Config, NeonCliError> {
    let solana_cli_config: SolanaConfig =
        if let Some(path) = api_config.solana_cli_config_path.clone() {
            solana_cli_config::Config::load(path.as_str()).unwrap_or_default()
        } else {
            solana_cli_config::Config::default()
        };

    let commitment = CommitmentConfig::from_str(&api_config.commitment)
        .unwrap_or_else(|_| CommitmentConfig::confirmed());

    let json_rpc_url = normalize_to_url_if_moniker(api_config.json_rpc_url.clone());

    let evm_loader: Pubkey = if let Ok(val) = Pubkey::from_str(&api_config.evm_loader) {
        val
    } else {
        return Err(NeonCliError::EvmLoaderNotSpecified);
>>>>>>> 4bcae0f4
    };

    let keypair_path: String = api_config.keypair.clone();

    let fee_payer = keypair_from_path(
        &ArgMatches::default(),
        &api_config.fee_payer,
        "fee_payer",
        true,
    )
    .ok();

    let db_config: Option<ChDbConfig> = Option::from(api_config.db_config.clone());

    Ok(Config {
<<<<<<< HEAD
        rpc_client,
        db_config,
=======
>>>>>>> 4bcae0f4
        evm_loader,
        fee_payer,
        commitment,
        solana_cli_config,
        db_config,
        json_rpc_url,
        keypair_path,
    })
}

#[derive(Debug, Deserialize, Serialize)]
pub struct APIOptions {
    pub solana_cli_config_path: Option<String>,
    pub commitment: String,
    pub json_rpc_url: String,
    pub evm_loader: String,
    pub keypair: String,
    pub fee_payer: String,
    pub db_config: ChDbConfig,
}

/// # Errors
#[must_use]
pub fn load_api_config_from_enviroment() -> APIOptions {
    let solana_cli_config_path: Option<String> =
        env::var("SOLANA_CLI_CONFIG_PATH").map(Some).unwrap_or(None);

    let commitment = env::var("COMMITMENT")
        .map(|v| v.to_lowercase())
        .expect("commitment variable must be set");

    let json_rpc_url = env::var("SOLANA_URL").expect("solana url variable must be set");

    let evm_loader = env::var("EVM_LOADER").expect("evm loader variable must be set");

    let keypair = env::var("KEYPAIR").expect("keypair must variable be set");

    let fee_payer = env::var("FEEPAIR").expect("fee pair variable must be set");

    let db_config = load_db_config_from_enviroment();

    APIOptions {
        solana_cli_config_path,
        commitment,
        json_rpc_url,
        evm_loader,
        keypair,
        fee_payer,
        db_config,
    }
}

/// # Errors
fn load_db_config_from_enviroment() -> ChDbConfig {
    let clickhouse_url = env::var("NEON_DB_CLICKHOUSE_URLS")
        .map(|urls| {
            urls.split(';')
                .map(std::borrow::ToOwned::to_owned)
                .collect::<Vec<String>>()
        })
        .expect("neon clickhouse db urls valiable must be set");

    let clickhouse_user = env::var("NEON_DB_CLICKHOUSE_USER")
        .map(Some)
        .unwrap_or(None);

    let clickhouse_password = env::var("NEON_DB_CLICKHOUSE_PASSWORD")
        .map(Some)
        .unwrap_or(None);

    let indexer_host =
        env::var("NEON_DB_INDEXER_HOST").expect("neon db indexer host valiable must be set");

    let indexer_port =
        env::var("NEON_DB_INDEXER_PORT").expect("neon db indexer port valiable must be set");

    let indexer_database = env::var("NEON_DB_INDEXER_DATABASE")
        .expect("neon db indexer database valiable must be set");

    let indexer_user =
        env::var("NEON_DB_INDEXER_USER").expect("neon db indexer user valiable must be set");

    let indexer_password = env::var("NEON_DB_INDEXER_PASSWORD")
        .expect("neon db indexer password valiable must be set");

    ChDbConfig {
        clickhouse_url,
        clickhouse_user,
        clickhouse_password,
        indexer_host,
        indexer_port,
        indexer_database,
        indexer_user,
        indexer_password,
    }
}<|MERGE_RESOLUTION|>--- conflicted
+++ resolved
@@ -1,16 +1,6 @@
-<<<<<<< HEAD
-use crate::{
-    errors::NeonCliError,
-    parsing::truncate_0x,
-    rpc,
-    rpc::{CallDbClient, TrxDbClient},
-    types::DbConfig,
-};
-=======
 use std::{env, str::FromStr};
 
 use crate::{types::ChDbConfig, NeonCliError};
->>>>>>> 4bcae0f4
 use clap::ArgMatches;
 use serde::{Deserialize, Serialize};
 use solana_clap_utils::{
@@ -22,11 +12,6 @@
 
 #[derive(Debug)]
 pub struct Config {
-<<<<<<< HEAD
-    pub rpc_client: Box<dyn rpc::Rpc>,
-    pub db_config: Option<DbConfig>,
-=======
->>>>>>> 4bcae0f4
     pub evm_loader: Pubkey,
     pub fee_payer: Option<Keypair>,
     pub commitment: CommitmentConfig,
@@ -46,13 +31,8 @@
 /// # Errors
 /// `EvmLoaderNotSpecified` - if `evm_loader` is not specified
 /// `KeypairNotSpecified` - if `signer` is not specified
-<<<<<<< HEAD
-pub fn create(options: &ArgMatches, slot: &Option<u64>) -> Result<Config, NeonCliError> {
-    let cli_config = options
-=======
 pub fn create(options: &ArgMatches) -> Result<Config, NeonCliError> {
     let solana_cli_config = options
->>>>>>> 4bcae0f4
         .value_of("config_file")
         .map_or_else(solana_cli_config::Config::default, |config_file| {
             solana_cli_config::Config::load(config_file).unwrap_or_default()
@@ -92,29 +72,6 @@
         .value_of("db_config")
         .map(|path| solana_cli_config::load_config_file(path).expect("load db-config error"));
 
-<<<<<<< HEAD
-    let (cmd, params) = options.subcommand();
-    let rpc_client: Box<dyn rpc::Rpc> = match (cmd, params) {
-        ("emulate-hash" | "trace-hash", Some(params)) => {
-            let hash = params.value_of("hash").expect("hash not found");
-            let hash = <[u8; 32]>::from_hex(truncate_0x(hash)).expect("hash cast error");
-
-            Box::new(TrxDbClient::new(
-                db_config.as_ref().expect("db-config not found"),
-                hash,
-            ))
-        }
-        _ => {
-            if let Some(slot) = slot {
-                Box::new(CallDbClient::new(
-                    db_config.as_ref().expect("db-config not found"),
-                    *slot,
-                ))
-            } else {
-                Box::new(RpcClient::new_with_commitment(json_rpc_url, commitment))
-            }
-        }
-=======
     Ok(Config {
         evm_loader,
         fee_payer,
@@ -144,7 +101,6 @@
         val
     } else {
         return Err(NeonCliError::EvmLoaderNotSpecified);
->>>>>>> 4bcae0f4
     };
 
     let keypair_path: String = api_config.keypair.clone();
@@ -160,11 +116,6 @@
     let db_config: Option<ChDbConfig> = Option::from(api_config.db_config.clone());
 
     Ok(Config {
-<<<<<<< HEAD
-        rpc_client,
-        db_config,
-=======
->>>>>>> 4bcae0f4
         evm_loader,
         fee_payer,
         commitment,
