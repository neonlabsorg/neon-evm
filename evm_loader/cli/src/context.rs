<<<<<<< HEAD
use crate::{
    program_options::truncate_0x,
    rpc,
    rpc::{CallDbClient, TrxDbClient},
    Config, NeonCliError,
};
=======
>>>>>>> 9c1b506d
use clap::ArgMatches;
use hex::FromHex;
use neon_lib::context::truncate;
pub use neon_lib::context::*;
use neon_lib::rpc;
use neon_lib::rpc::CallDbClient;
use neon_lib::rpc::TrxDbClient;
use neon_lib::Config;
use neon_lib::NeonError;
use solana_clap_utils::keypair::signer_from_path;
use solana_client::rpc_client::RpcClient;

/// # Errors
pub fn create_from_config_and_options(
    options: &ArgMatches,
    config: &Config,
<<<<<<< HEAD
    slot: &Option<u64>,
) -> Result<Context, NeonCliError> {
=======
) -> Result<Context, NeonError> {
>>>>>>> 9c1b506d
    let (cmd, params) = options.subcommand();

    let rpc_client: Box<dyn rpc::Rpc> = match (cmd, params) {
        ("emulate_hash" | "trace_hash", Some(params)) => {
            let hash = params.value_of("hash").expect("hash not found");
            let hash = <[u8; 32]>::from_hex(truncate_0x(hash)).expect("hash cast error");

            Box::new(TrxDbClient::new(
                config.db_config.as_ref().expect("db-config not found"),
                hash,
            ))
        }
        _ => {
            if let Some(slot) = slot {
                Box::new(CallDbClient::new(
                    config.db_config.as_ref().expect("db-config not found"),
                    *slot,
                ))
            } else {
                Box::new(RpcClient::new_with_commitment(
                    config.json_rpc_url.clone(),
                    config.commitment,
                ))
            }
        }
    };

    let mut wallet_manager = None;

    let signer = signer_from_path(
        options,
        &config.keypair_path,
        "keypair",
        &mut wallet_manager,
    )
    .map_err(|_| NeonError::KeypairNotSpecified)?;

    Ok(Context { rpc_client, signer })
<<<<<<< HEAD
}

/// # Errors
pub fn build_signer(config: &Config) -> Result<Box<dyn Signer>, NeonCliError> {
    let mut wallet_manager = None;

    let signer = signer_from_path(
        &ArgMatches::default(),
        &config.keypair_path,
        "keypair",
        &mut wallet_manager,
    )
    .map_err(|_| NeonCliError::KeypairNotSpecified)?;

    Ok(signer)
}
/// # Errors
pub fn build_hash_rpc_client(
    config: &Config,
    hash: &str,
) -> Result<Box<dyn rpc::Rpc>, NeonCliError> {
    let hash = <[u8; 32]>::from_hex(truncate_0x(hash))?;

    Ok(Box::new(TrxDbClient::new(
        config.db_config.as_ref().expect("db-config not found"),
        hash,
    )))
}

/// # Errors
pub fn build_rpc_client(
    config: &Config,
    slot: Option<u64>,
) -> Result<Box<dyn rpc::Rpc>, NeonCliError> {
    if let Some(slot) = slot {
        return build_call_db_client(config, slot);
    }

    Ok(Box::new(RpcClient::new_with_commitment(
        config.json_rpc_url.clone(),
        config.commitment,
    )))
}

/// # Errors
pub fn build_call_db_client(config: &Config, slot: u64) -> Result<Box<dyn rpc::Rpc>, NeonCliError> {
    let config = config
        .db_config
        .clone()
        .ok_or(NeonCliError::InvalidChDbConfig)?;
    Ok(Box::new(CallDbClient::new(&config, slot)))
=======
>>>>>>> 9c1b506d
}<|MERGE_RESOLUTION|>--- conflicted
+++ resolved
@@ -1,12 +1,3 @@
-<<<<<<< HEAD
-use crate::{
-    program_options::truncate_0x,
-    rpc,
-    rpc::{CallDbClient, TrxDbClient},
-    Config, NeonCliError,
-};
-=======
->>>>>>> 9c1b506d
 use clap::ArgMatches;
 use hex::FromHex;
 use neon_lib::context::truncate;
@@ -23,12 +14,8 @@
 pub fn create_from_config_and_options(
     options: &ArgMatches,
     config: &Config,
-<<<<<<< HEAD
     slot: &Option<u64>,
-) -> Result<Context, NeonCliError> {
-=======
 ) -> Result<Context, NeonError> {
->>>>>>> 9c1b506d
     let (cmd, params) = options.subcommand();
 
     let rpc_client: Box<dyn rpc::Rpc> = match (cmd, params) {
@@ -67,58 +54,4 @@
     .map_err(|_| NeonError::KeypairNotSpecified)?;
 
     Ok(Context { rpc_client, signer })
-<<<<<<< HEAD
-}
-
-/// # Errors
-pub fn build_signer(config: &Config) -> Result<Box<dyn Signer>, NeonCliError> {
-    let mut wallet_manager = None;
-
-    let signer = signer_from_path(
-        &ArgMatches::default(),
-        &config.keypair_path,
-        "keypair",
-        &mut wallet_manager,
-    )
-    .map_err(|_| NeonCliError::KeypairNotSpecified)?;
-
-    Ok(signer)
-}
-/// # Errors
-pub fn build_hash_rpc_client(
-    config: &Config,
-    hash: &str,
-) -> Result<Box<dyn rpc::Rpc>, NeonCliError> {
-    let hash = <[u8; 32]>::from_hex(truncate_0x(hash))?;
-
-    Ok(Box::new(TrxDbClient::new(
-        config.db_config.as_ref().expect("db-config not found"),
-        hash,
-    )))
-}
-
-/// # Errors
-pub fn build_rpc_client(
-    config: &Config,
-    slot: Option<u64>,
-) -> Result<Box<dyn rpc::Rpc>, NeonCliError> {
-    if let Some(slot) = slot {
-        return build_call_db_client(config, slot);
-    }
-
-    Ok(Box::new(RpcClient::new_with_commitment(
-        config.json_rpc_url.clone(),
-        config.commitment,
-    )))
-}
-
-/// # Errors
-pub fn build_call_db_client(config: &Config, slot: u64) -> Result<Box<dyn rpc::Rpc>, NeonCliError> {
-    let config = config
-        .db_config
-        .clone()
-        .ok_or(NeonCliError::InvalidChDbConfig)?;
-    Ok(Box::new(CallDbClient::new(&config, slot)))
-=======
->>>>>>> 9c1b506d
 }