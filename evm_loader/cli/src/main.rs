#![deny(warnings)]
#![deny(clippy::all, clippy::pedantic)]

<<<<<<< HEAD
=======
mod account_storage;
mod commands;
pub mod config;
pub mod context;
mod errors;
mod event_listener;
>>>>>>> 4bcae0f4
mod logs;
mod program_options;

use clap::ArgMatches;
pub use config::Config;
pub use context::Context;

<<<<<<< HEAD
use ethnum::U256;
use serde_json::json;
use solana_clap_utils::input_parsers::{pubkey_of, value_of, values_of};
use solana_client::client_error::{ClientError, ClientErrorKind};
use solana_sdk::pubkey::Pubkey;
use std::str::FromStr;
=======
use crate::errors::NeonCliError;
use std::time::Instant;
>>>>>>> 4bcae0f4

use evm_loader::types::Address;
use neon_cli::{
    commands::{
        cancel_trx, collect_treasury, create_ether_account, deposit, emulate,
        get_ether_account_data, get_neon_elf, get_neon_elf::CachedElfParams, get_storage_at,
        init_environment, trace,
    },
    config,
    rpc::Rpc,
    types::{
        trace::{TraceCallConfig, TraceConfig},
        IndexerDb, TraceNextBlockParams, TransactionHashParams, TransactionParams, TxParams,
    },
    NeonCliError, NeonCliResult,
};

fn run(options: &ArgMatches) -> NeonCliResult {
    let slot: Option<u64> = options
        .value_of("slot")
        .map(|slot_str| slot_str.parse().expect("slot parse error"));
    let (cmd, params) = options.subcommand();
<<<<<<< HEAD
    let config = config::create(options, &slot)?;

    execute(cmd, params, &config, slot)
=======
    let config = config::create(options)?;
    let context: Context = context::create_from_config_and_options(options, &config)?;

    commands::execute(cmd, params, &config, &context)
>>>>>>> 4bcae0f4
}

fn print_result(result: &NeonCliResult) {
    let logs = {
        let context = logs::CONTEXT.lock().unwrap();
        context.clone()
    };

    let result = match result {
        Ok(value) => serde_json::json!({
            "result": "success",
            "value": value,
            "logs": logs
        }),
        Err(e) => serde_json::json!({
            "result": "error",
            "error": e.to_string(),
            "logs": logs
        }),
    };

    println!("{}", serde_json::to_string_pretty(&result).unwrap());
}

#[tokio::main]
async fn main() {
    let time_start = Instant::now();

    let options = program_options::parse();

    logs::init(&options).expect("logs init error");
    std::panic::set_hook(Box::new(|info| {
        let message = std::format!("Panic: {info}");
        print_result(&Err(NeonCliError::Panic(message)));
    }));

    let result = run(&options);

    let execution_time = Instant::now().duration_since(time_start);
    log::info!("execution time: {} sec", execution_time.as_secs_f64());
    print_result(&result);
    if let Err(e) = result {
        std::process::exit(e.error_code());
    };
}

#[allow(clippy::too_many_lines)]
fn execute(
    cmd: &str,
    params: Option<&ArgMatches>,
    config: &Config,
    slot: Option<u64>,
) -> NeonCliResult {
    match (cmd, params) {
        ("emulate", Some(params)) => {
            let (tx, trace_call_config) = parse_tx(params);
            let (token, chain, steps, accounts, solana_accounts) = parse_tx_params(config, params);
            emulate::execute(
                config.rpc_client.as_ref(),
                config.evm_loader,
                tx,
                token,
                chain,
                steps,
                config.commitment,
                &accounts,
                &solana_accounts,
                trace_call_config,
            )
            .map(|result| json!(result))
        }
        ("emulate-hash", Some(params)) => {
            let (tx, trace_config) = parse_tx_hash(config.rpc_client.as_ref());
            let (token, chain, steps, accounts, solana_accounts) = parse_tx_params(config, params);
            emulate::execute(
                config.rpc_client.as_ref(),
                config.evm_loader,
                tx,
                token,
                chain,
                steps,
                config.commitment,
                &accounts,
                &solana_accounts,
                trace_config.into(),
            )
            .map(|result| json!(result))
        }
        ("trace", Some(params)) => {
            let (tx, trace_call_config) = parse_tx(params);
            let (token, chain, steps, accounts, solana_accounts) = parse_tx_params(config, params);
            trace::trace_transaction(
                config.rpc_client.as_ref(),
                config.evm_loader,
                tx,
                token,
                chain,
                steps,
                config.commitment,
                &accounts,
                &solana_accounts,
                trace_call_config,
            )
            .map(|trace| json!(trace))
        }
        ("trace-hash", Some(params)) => {
            let (tx, trace_config) = parse_tx_hash(config.rpc_client.as_ref());
            let (token, chain, steps, accounts, solana_accounts) = parse_tx_params(config, params);
            trace::trace_transaction(
                config.rpc_client.as_ref(),
                config.evm_loader,
                tx,
                token,
                chain,
                steps,
                config.commitment,
                &accounts,
                &solana_accounts,
                trace_config.into(),
            )
            .map(|trace| json!(trace))
        }
        ("trace-next-block", Some(params)) => {
            let slot = slot.expect("SLOT argument is not provided");
            let trace_block_params: Option<TraceNextBlockParams> = serde_json::from_reader(
                std::io::BufReader::new(std::io::stdin()),
            )
            .unwrap_or_else(|err| {
                panic!("Unable to parse `TraceBlockBySlotParams` from STDIN, error: {err:?}")
            });
            let trace_config = trace_block_params
                .map(|params| params.trace_config.unwrap_or_default())
                .unwrap_or_default();
            let (token, chain, steps, accounts, solana_accounts) = parse_tx_params(config, params);
            let indexer_db =
                IndexerDb::new(config.db_config.as_ref().expect("db-config is required"));
            let transactions = indexer_db.get_block_transactions(slot + 1).map_err(|e| {
                ClientError::from(ClientErrorKind::Custom(format!(
                    "get_block_transactions error: {e}"
                )))
            })?;
            trace::trace_block(
                config.rpc_client.as_ref(),
                config.evm_loader,
                transactions,
                token,
                chain,
                steps,
                config.commitment,
                &accounts,
                &solana_accounts,
                trace_config,
            )
            .map(|traces| json!(traces))
        }
        ("create-ether-account", Some(params)) => {
            let ether = address_of(params, "ether").expect("ether parse error");
            create_ether_account::execute(config, &ether)
        }
        ("deposit", Some(params)) => {
            let amount = value_of(params, "amount").expect("amount parse error");
            let ether = address_of(params, "ether").expect("ether parse error");
            deposit::execute(config, amount, &ether)
        }
        ("get-ether-account-data", Some(params)) => {
            let ether = address_of(params, "ether").expect("ether parse error");
            get_ether_account_data::execute(config.rpc_client.as_ref(), &config.evm_loader, &ether)
        }
        ("cancel-trx", Some(params)) => {
            let storage_account =
                pubkey_of(params, "storage_account").expect("storage_account parse error");
            cancel_trx::execute(config, &storage_account)
        }
        ("neon-elf-params", Some(params)) => {
            let program_location = params.value_of("program_location");
            get_neon_elf::execute(config, program_location)
        }
        ("collect-treasury", Some(_)) => collect_treasury::execute(config),
        ("init-environment", Some(params)) => {
            let file = params.value_of("file");
            let send_trx = params.is_present("send-trx");
            let force = params.is_present("force");
            let keys_dir = params.value_of("keys-dir");
            init_environment::execute(config, send_trx, force, keys_dir, file)
        }
        ("get-storage-at", Some(params)) => {
            let contract_id = address_of(params, "contract_id").expect("contract_it parse error");
            let index = u256_of(params, "index").expect("index parse error");
            get_storage_at::execute(
                config.rpc_client.as_ref(),
                &config.evm_loader,
                contract_id,
                &index,
            )
            .map(|hash| json!(hex::encode(hash)))
        }
        _ => unreachable!(),
    }
}

fn parse_tx(params: &ArgMatches) -> (TxParams, TraceCallConfig) {
    let from = address_of(params, "sender").expect("sender parse error");
    let to = address_or_deploy_of(params, "contract");
    let transaction_params: Option<TransactionParams> =
        serde_json::from_reader(std::io::BufReader::new(std::io::stdin())).unwrap_or_else(|err| {
            panic!("Unable to parse `TransactionParams` from STDIN, error: {err:?}")
        });
    let (data, trace_config) = transaction_params
        .map(|params| {
            (
                params.data.map(Into::into),
                params.trace_config.unwrap_or_default(),
            )
        })
        .unwrap_or_default();
    let value = u256_of(params, "value");
    let gas_limit = u256_of(params, "gas_limit");

    let tx_params = TxParams {
        nonce: None,
        from,
        to,
        data,
        value,
        gas_limit,
    };

    (tx_params, trace_config)
}

fn parse_tx_hash(rpc_client: &dyn Rpc) -> (TxParams, TraceConfig) {
    let tx = rpc_client.get_transaction_data().unwrap();
    let transaction_params: Option<TransactionHashParams> =
        serde_json::from_reader(std::io::BufReader::new(std::io::stdin())).unwrap_or_else(|err| {
            panic!("Unable to parse `TransactionHashParams` from STDIN, error: {err:?}")
        });

    let trace_config = transaction_params
        .map(|params| params.trace_config.unwrap_or_default())
        .unwrap_or_default();

    (tx, trace_config)
}

#[must_use]
pub fn parse_tx_params(
    config: &Config,
    params: &ArgMatches,
) -> (Pubkey, u64, u64, Vec<Address>, Vec<Pubkey>) {
    // Read ELF params only if token_mint or chain_id is not set.
    let mut token = pubkey_of(params, "token_mint");
    let mut chain = value_of(params, "chain_id");
    if token.is_none() || chain.is_none() {
        let cached_elf_params = CachedElfParams::new(config);
        token = token.or_else(|| {
            Some(
                Pubkey::from_str(
                    cached_elf_params
                        .get("NEON_TOKEN_MINT")
                        .expect("NEON_TOKEN_MINT load error"),
                )
                .expect("NEON_TOKEN_MINT Pubkey ctor error "),
            )
        });
        chain = chain.or_else(|| {
            Some(
                u64::from_str(
                    cached_elf_params
                        .get("NEON_CHAIN_ID")
                        .expect("NEON_CHAIN_ID load error"),
                )
                .expect("NEON_CHAIN_ID u64 ctor error"),
            )
        });
    }
    let token = token.expect("token_mint get error");
    let chain = chain.expect("chain_id get error");
    let max_steps =
        value_of::<u64>(params, "max_steps_to_execute").expect("max_steps_to_execute parse error");

    let accounts = values_of::<Address>(params, "cached_accounts").unwrap_or_default();
    let solana_accounts = values_of::<Pubkey>(params, "solana_accounts").unwrap_or_default();

    (token, chain, max_steps, accounts, solana_accounts)
}

fn address_or_deploy_of(matches: &ArgMatches<'_>, name: &str) -> Option<Address> {
    if matches.value_of(name) == Some("deploy") {
        return None;
    }
    address_of(matches, name)
}

fn address_of(matches: &ArgMatches<'_>, name: &str) -> Option<Address> {
    matches
        .value_of(name)
        .map(|value| Address::from_hex(value).unwrap())
}

fn u256_of(matches: &ArgMatches<'_>, name: &str) -> Option<U256> {
    matches.value_of(name).map(|value| {
        if value.is_empty() {
            return U256::ZERO;
        }

        U256::from_str_prefixed(value).unwrap()
    })
}<|MERGE_RESOLUTION|>--- conflicted
+++ resolved
@@ -1,15 +1,6 @@
 #![deny(warnings)]
 #![deny(clippy::all, clippy::pedantic)]
 
-<<<<<<< HEAD
-=======
-mod account_storage;
-mod commands;
-pub mod config;
-pub mod context;
-mod errors;
-mod event_listener;
->>>>>>> 4bcae0f4
 mod logs;
 mod program_options;
 
@@ -17,17 +8,12 @@
 pub use config::Config;
 pub use context::Context;
 
-<<<<<<< HEAD
 use ethnum::U256;
 use serde_json::json;
 use solana_clap_utils::input_parsers::{pubkey_of, value_of, values_of};
 use solana_client::client_error::{ClientError, ClientErrorKind};
 use solana_sdk::pubkey::Pubkey;
 use std::str::FromStr;
-=======
-use crate::errors::NeonCliError;
-use std::time::Instant;
->>>>>>> 4bcae0f4
 
 use evm_loader::types::Address;
 use neon_cli::{
@@ -50,16 +36,10 @@
         .value_of("slot")
         .map(|slot_str| slot_str.parse().expect("slot parse error"));
     let (cmd, params) = options.subcommand();
-<<<<<<< HEAD
     let config = config::create(options, &slot)?;
-
-    execute(cmd, params, &config, slot)
-=======
-    let config = config::create(options)?;
-    let context: Context = context::create_from_config_and_options(options, &config)?;
-
-    commands::execute(cmd, params, &config, &context)
->>>>>>> 4bcae0f4
+    let context = context::create_from_config_and_options(options, &config)?;
+
+    execute(cmd, params, &config, &context, slot)
 }
 
 fn print_result(result: &NeonCliResult) {
