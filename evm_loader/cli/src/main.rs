--- conflicted
+++ resolved
@@ -4,21 +4,16 @@
 mod logs;
 mod program_options;
 
-<<<<<<< HEAD
-use std::process::exit;
-use std::str::FromStr;
-=======
 use clap::ArgMatches;
 pub use config::Config;
 
 use crate::errors::NeonCliError;
->>>>>>> 81473ccf
-
-use clap::ArgMatches;
+
 use ethnum::U256;
 use serde_json::json;
 use solana_clap_utils::input_parsers::{pubkey_of, value_of, values_of};
 use solana_sdk::pubkey::Pubkey;
+use std::str::FromStr;
 
 pub use config::Config;
 use evm_loader::types::Address;
@@ -39,44 +34,47 @@
     let (cmd, params) = options.subcommand();
     let config = config::create(options)?;
 
-<<<<<<< HEAD
-    let result = execute(cmd, params, &config);
-=======
     commands::execute(cmd, params, &config)
 }
 
 fn print_result(result: &NeonCliResult) {
->>>>>>> 81473ccf
     let logs = {
         let context = logs::CONTEXT.lock().unwrap();
         context.clone()
     };
 
-<<<<<<< HEAD
-    let (result, exit_code) = match result {
-        Ok(result) => (
-            json!({
-                "result": "success",
-                "value": result,
-                "logs": logs
-            }),
-            0_i32,
-        ),
-        Err(e) => {
-            let error_code = e.error_code();
-            (
-                json!({
-                    "result": "error",
-                    "error": e.to_string(),
-                    "logs": logs
-                }),
-                error_code,
-            )
-        }
+    let result = match result {
+        Ok(value) => serde_json::json!({
+            "result": "success",
+            "value": value,
+            "logs": logs
+        }),
+        Err(e) => serde_json::json!({
+            "result": "error",
+            "error": e.to_string(),
+            "logs": logs
+        }),
     };
 
     println!("{}", serde_json::to_string_pretty(&result).unwrap());
-    exit(exit_code);
+}
+
+#[tokio::main]
+async fn main() {
+    let options = program_options::parse();
+
+    logs::init(&options).expect("logs init error");
+    std::panic::set_hook(Box::new(|info| {
+        let message = std::format!("Panic: {}", info);
+        print_result(&Err(NeonCliError::Panic(message)));
+    }));
+
+    let result = run(&options);
+
+    print_result(&result);
+    if let Err(e) = result {
+        std::process::exit(e.error_code());
+    };
 }
 
 fn execute(cmd: &str, params: Option<&ArgMatches>, config: &Config) -> NeonCliResult {
@@ -258,38 +256,4 @@
 
         U256::from_str_prefixed(value).unwrap()
     })
-=======
-    let result = match result {
-        Ok(value) => serde_json::json!({
-            "result": "success",
-            "value": value,
-            "logs": logs
-        }),
-        Err(e) => serde_json::json!({
-            "result": "error",
-            "error": e.to_string(),
-            "logs": logs
-        }),
-    };
-
-    println!("{}", serde_json::to_string_pretty(&result).unwrap());
-}
-
-#[tokio::main]
-async fn main() {
-    let options = program_options::parse();
-
-    logs::init(&options).expect("logs init error");
-    std::panic::set_hook(Box::new(|info| {
-        let message = std::format!("Panic: {}", info);
-        print_result(&Err(NeonCliError::Panic(message)));
-    }));
-
-    let result = run(&options);
-
-    print_result(&result);
-    if let Err(e) = result {
-        std::process::exit(e.error_code());
-    };
->>>>>>> 81473ccf
 }