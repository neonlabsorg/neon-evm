mod account_storage;
use crate::account_storage::EmulatorAccountStorage;

use evm_loader::{
    instruction::EvmInstruction,
    solana_backend::SolanaBackend,
    account_data::{AccountData, Account, Contract},
};

use evm::{executor::StackExecutor, ExitReason};
use bincode::serialize;
use hex;
use evm::{H160, H256, U256};
use solana_sdk::{
    clock::Slot,
    commitment_config::CommitmentConfig,
    instruction::{AccountMeta, Instruction},
    loader_instruction::LoaderInstruction,
    message::Message,
    pubkey::Pubkey,
    signature::{Signer, Signature},
    signers::Signers,
    transaction::Transaction,
    system_program,
    system_instruction,
    sysvar::{rent, clock},
};
use serde_json::json;
use std::{
    cmp::min,
    collections::HashMap,
    io::{Read},
    fs::File,
    env, str::FromStr,
    net::{SocketAddr, UdpSocket},
    process::exit,
    sync::Arc,
    thread::sleep,
    time::{Duration, Instant},
};

use clap::{
    crate_description, crate_name, crate_version, value_t_or_exit, App, AppSettings, Arg,
    ArgMatches, SubCommand,
};

use solana_program::keccak::{hash, hashv};

use solana_clap_utils::{
    input_parsers::pubkey_of,
    input_validators::{is_url_or_moniker, is_valid_pubkey, normalize_to_url_if_moniker},
    keypair::{signer_from_path},
};

use solana_client::{
    rpc_client::RpcClient,
    rpc_config::RpcSendTransactionConfig,
    rpc_request::MAX_GET_SIGNATURE_STATUSES_QUERY_ITEMS,
    rpc_response::RpcLeaderSchedule,
    tpu_client::{TpuClient, TpuClientConfig},
};
use solana_cli::{
    checks::{check_account_for_fee, check_account_for_spend_multiple_fees_with_commitment},
};
use solana_cli_output::display::new_spinner_progress_bar;
use solana_transaction_status::{TransactionConfirmationStatus, UiTransactionEncoding, EncodedTransaction, UiMessage, UiInstruction};

use sha3::{Keccak256, Digest};

use rlp::RlpStream;

use log::*;

const DATA_CHUNK_SIZE: usize = 229; // Keep program chunks under PACKET_DATA_SIZE
const NUM_TPU_LEADERS: u64 = 2;

type Error = Box<dyn std::error::Error>;
type CommandResult = Result<(), Error>;

pub struct Config {
    rpc_client: Arc<RpcClient>,
    websocket_url: String,
    evm_loader: Pubkey,
    fee_payer: Pubkey,
    signer: Box<dyn Signer>,
}

fn command_emulate(config: &Config, contract_id: H160, caller_id: H160, data: Vec<u8>) -> CommandResult {
    let account_storage = EmulatorAccountStorage::new(config, contract_id, caller_id);

    let (exit_reason, result, applies_logs) = {
        let backend = SolanaBackend::new(&account_storage, None);
        let config = evm::Config::istanbul();
        let mut executor = StackExecutor::new(&backend, usize::MAX, &config);
    
        let (exit_reason, result) = executor.transact_call(caller_id, contract_id, U256::zero(), data, usize::MAX);
    
        debug!("Call done");
        
        if exit_reason.is_succeed() {
            debug!("Succeed execution");
            let (applies, logs) = executor.deconstruct();
            (exit_reason, result, Some((applies, logs)))
        } else {
            (exit_reason, result, None)
        }
    };

    debug!("Call done");
    let status = match exit_reason {
        ExitReason::Succeed(_) => {
            let (applies, _logs) = applies_logs.unwrap();
    
            account_storage.apply(applies);

            debug!("Applies done");
            "succeed".to_string()
        }
        ExitReason::Error(_) => "error".to_string(),
        ExitReason::Revert(_) => "revert".to_string(),
        ExitReason::Fatal(_) => "fatal".to_string(),
    };

    info!("{}", &status);
    info!("{}", &hex::encode(&result));

    if !exit_reason.is_succeed() {
        debug!("Not succeed execution");
    }

    account_storage.get_used_accounts(&status, &result);

    Ok(())
}

fn command_create_program_address (
    config: &Config,
    seed: &str,
) -> CommandResult {
    let strings = seed.split_whitespace().collect::<Vec<_>>();
    let mut seeds = vec![];
    let mut seeds_vec = vec![];
    for s in strings {
        seeds_vec.push(hex::decode(s).unwrap());
    }
    for i in &seeds_vec {seeds.push(&i[..]);}
    let (address,nonce) = Pubkey::find_program_address(&seeds, &config.evm_loader);
    println!("{} {}", address, nonce);

    Ok(())
}

fn command_create_ether_account (
    config: &Config,
    ether_address: &H160,
    lamports: u64,
    space: u64
) -> CommandResult {
    let (solana_address, nonce) = Pubkey::find_program_address(&[ether_address.as_bytes()], &config.evm_loader);
    debug!("Create ethereum account {} <- {} {}", solana_address, hex::encode(ether_address), nonce);

    let instruction = Instruction::new(
            config.evm_loader,
            &EvmInstruction::CreateAccount {lamports, space, ether: *ether_address, nonce},
            vec![
                AccountMeta::new(config.signer.pubkey(), true),
                AccountMeta::new(solana_address, false),
                AccountMeta::new_readonly(system_program::id(), false)
            ]);

    let finalize_message = Message::new(&[instruction], Some(&config.signer.pubkey()));
    let (blockhash, fee_calculator) = config.rpc_client.get_recent_blockhash()?;

    check_account_for_fee(
        &config.rpc_client,
        &config.signer.pubkey(),
        &fee_calculator,
        &finalize_message)?;

    let mut finalize_tx = Transaction::new_unsigned(finalize_message);

    finalize_tx.try_sign(&[&*config.signer], blockhash)?;
    debug!("signed: {:x?}", finalize_tx);

    config.rpc_client.send_and_confirm_transaction_with_spinner(&finalize_tx)?;

    println!("{}", json!({
        "solana": format!("{}", solana_address),
        "ether": format!("{}", hex::encode(ether_address)),
        "nonce": nonce,
    }).to_string());
    Ok(())
}

fn read_program_data(program_location: &str) -> Result<Vec<u8>, Box<dyn std::error::Error>> {
    let mut file = File::open(program_location).map_err(|err| {
        format!("Unable to open program file: {}", err)
    })?;
    let mut program_data = Vec::new();
    file.read_to_end(&mut program_data).map_err(|err| {
        format!("Unable to read program file: {}", err)
    })?;

    Ok(program_data)
}

fn send_and_confirm_transactions_with_spinner<T: Signers>(
    rpc_client: Arc<RpcClient>,
    websocket_url: &str,
    mut transactions: Vec<Transaction>,
    signer_keys: &T,
    commitment: CommitmentConfig,
    mut last_valid_slot: Slot,
) -> CommandResult {
    let progress_bar = new_spinner_progress_bar();
    let mut send_retries = 5;

    progress_bar.set_message("Finding leader nodes...");
    let tpu_client = TpuClient::new(
        rpc_client.clone(),
        websocket_url,
        TpuClientConfig::default(),
    )?;

    loop {
        // Send all transactions
        let mut pending_transactions = HashMap::new();
        let num_transactions = transactions.len();
        for transaction in transactions {
            if !tpu_client.send_transaction(&transaction) {
                let _result = rpc_client
                    .send_transaction_with_config(
                        &transaction,
                        RpcSendTransactionConfig {
                            preflight_commitment: Some(commitment.commitment),
                            ..RpcSendTransactionConfig::default()
                        },
                    )
                    .ok();
            }
            pending_transactions.insert(transaction.signatures[0], transaction);
            progress_bar.set_message(&format!(
                "[{}/{}] Transactions sent",
                pending_transactions.len(),
                num_transactions
            ));

            // Throttle transactions to about 100 TPS
            sleep(Duration::from_millis(10));
        }

        // Collect statuses for all the transactions, drop those that are confirmed
        loop {
            let mut slot = 0;
            let pending_signatures = pending_transactions.keys().cloned().collect::<Vec<_>>();
            for pending_signatures_chunk in
                pending_signatures.chunks(MAX_GET_SIGNATURE_STATUSES_QUERY_ITEMS)
            {
                if let Ok(result) = rpc_client.get_signature_statuses(pending_signatures_chunk) {
                    let statuses = result.value;
                    for (signature, status) in
                        pending_signatures_chunk.iter().zip(statuses.into_iter())
                    {
                        if let Some(status) = status {
                            if let Some(confirmation_status) = &status.confirmation_status {
                                if *confirmation_status != TransactionConfirmationStatus::Processed
                                {
                                    let _ = pending_transactions.remove(signature);
                                }
                            } else if status.confirmations.is_none()
                                || status.confirmations.unwrap() > 1
                            {
                                let _ = pending_transactions.remove(signature);
                            }
                        }
                    }
                }

                slot = rpc_client.get_slot()?;
                progress_bar.set_message(&format!(
                    "[{}/{}] Transactions confirmed. Retrying in {} slots",
                    num_transactions - pending_transactions.len(),
                    num_transactions,
                    last_valid_slot.saturating_sub(slot)
                ));
            }

            if pending_transactions.is_empty() {
                return Ok(());
            }

            if slot > last_valid_slot {
                break;
            }

            for transaction in pending_transactions.values() {
                if !tpu_client.send_transaction(transaction) {
                    let _result = rpc_client
                        .send_transaction_with_config(
                            transaction,
                            RpcSendTransactionConfig {
                                preflight_commitment: Some(commitment.commitment),
                                ..RpcSendTransactionConfig::default()
                            },
                        )
                        .ok();
                }
            }

            if cfg!(not(test)) {
                // Retry twice a second
                sleep(Duration::from_millis(500));
            }
        }

        if send_retries == 0 {
            return Err("Transactions failed".into());
        }
        send_retries -= 1;

        // Re-sign any failed transactions with a new blockhash and retry
        let (blockhash, _fee_calculator, new_last_valid_slot) = rpc_client
            .get_recent_blockhash_with_commitment(commitment)?
            .value;
        last_valid_slot = new_last_valid_slot;
        transactions = vec![];
        for (_, mut transaction) in pending_transactions.into_iter() {
            transaction.try_sign(signer_keys, blockhash)?;
            transactions.push(transaction);
        }
    }
}

pub fn keccak256_h256(data: &[u8]) -> H256 {
    H256::from(hash(&data).to_bytes())
}

pub fn keccak256(data: &[u8]) -> [u8; 32] {
    hash(&data).to_bytes()
}

#[derive(Debug)]
pub struct UnsignedTransaction {
    pub nonce: u64,
    pub gas_price: U256,
    pub gas_limit: U256,
    pub to: Option<H160>,
    pub value: U256,
    pub data: Vec<u8>,
    pub chain_id: U256,
}

impl rlp::Encodable for UnsignedTransaction {
    fn rlp_append(&self, s: &mut RlpStream) {
        s.begin_list(9);
        s.append(&self.nonce);
        s.append(&self.gas_price);
        s.append(&self.gas_limit);
        match self.to.as_ref() {
            None => s.append(&""),
            Some(addr) => s.append(addr),
        };
        s.append(&self.value);
        s.append(&self.data);
        s.append(&self.chain_id);
        s.append_empty_data();
        s.append_empty_data();
    }
}

fn create_account_with_seed(
    config: &Config, 
    funding: &Pubkey, 
    base: &Pubkey, 
    seed: &str, 
    len: u64
) -> Result<Pubkey, Error> {
    let storage = Pubkey::create_with_seed(&base, &seed, &config.evm_loader).unwrap();

    if config.rpc_client.get_account_with_commitment(&storage, config.rpc_client.commitment())?.value.is_none() {
        debug!("Account not found");
        let create_acc_instruction = system_instruction::create_account_with_seed(
            &funding,
            &storage,
            &base,
            &seed,
            10u64.pow(9),
            len,
            &config.evm_loader
        );
        send_transaction(config, &[create_acc_instruction])?;
    } else {
        debug!("Account found");
    }

    Ok(storage)
}

fn send_transaction(
    config: &Config, 
    instructions: &[Instruction]
) -> Result<Signature, Error> {
    let message = Message::new(instructions, Some(&config.signer.pubkey()));
    let mut transaction = Transaction::new_unsigned(message);
    let signers = [&*config.signer];
    let (blockhash, _, _last_valid_slot) = config.rpc_client
        .get_recent_blockhash_with_commitment(config.rpc_client.commitment())?
        .value;
    transaction.try_sign(&signers, blockhash)?;

    let tx_sig = config.rpc_client.send_and_confirm_transaction_with_spinner_and_config(
        &transaction,
        config.rpc_client.commitment(),
        RpcSendTransactionConfig::default()
    )?;

    Ok(tx_sig)
}

fn command_deploy(
    config: &Config,
    program_location: &str,
    _caller: Pubkey
) -> CommandResult {
    use secp256k1::{PublicKey, SecretKey};
    use ethereum_types::{Address, U256};

    let ACCOUNT_HEADER_SIZE = 1+Account::SIZE;
    let CONTRACT_HEADER_SIZE = 1+Contract::SIZE;

    let creator = &config.signer;
    let signers = [&*config.signer];
    let program_data = read_program_data(program_location)?;

    let program_code_len = CONTRACT_HEADER_SIZE + program_data.len() + 2*1024;
    let minimum_balance_for_account = config.rpc_client.get_minimum_balance_for_rent_exemption(ACCOUNT_HEADER_SIZE)?;
    let minimum_balance_for_code = config.rpc_client.get_minimum_balance_for_rent_exemption(program_code_len)?;

    // Create ethereum caller private key from sign of array by signer
    let (caller_private, caller_ether, caller_sol, caller_nonce) = {
        let caller_private = {
            let random_vec_32: [u8;32] = [1, 2, 3, 4, 5, 6, 7, 8, 9, 0, 1, 2, 3, 4, 5, 6, 7, 8, 9, 0, 1, 2, 3, 4, 5, 6, 7, 8, 9, 0, 1, 2];
            let mut sign_arr: [u8;32] = Default::default();
            sign_arr.clone_from_slice(&<[u8; 64]>::from(config.signer.sign_message(&random_vec_32))[..32]);
            SecretKey::parse(&sign_arr)?
        };
        let caller_public = PublicKey::from_secret_key(&caller_private);
        let caller_ether = {
            let pk_data = caller_public.serialize();
            let sender = Keccak256::digest(&pk_data);
            Address::from_slice(&sender[..20])
        };
        let (caller_sol, caller_nonce) = Pubkey::find_program_address(&[&caller_ether.to_fixed_bytes()], &config.evm_loader);
        debug!("caller_sol = {}", caller_sol);
        debug!("caller_ether = {}", caller_ether);
        (caller_private, caller_ether, caller_sol, caller_nonce)
    };

    // Create caller account (if not exists)
    if config.rpc_client.get_account_with_commitment(&caller_sol, config.rpc_client.commitment())?.value.is_none() {
        debug!("Caller account not found");
        let create_acc_instruction = Instruction::new_with_bincode(
            config.evm_loader,
            &(2u32, minimum_balance_for_account, 0 as u64, caller_ether.as_fixed_bytes(), caller_nonce),
            vec![AccountMeta::new(creator.pubkey(), true),
                 AccountMeta::new(caller_sol, false),
                 AccountMeta::new_readonly(system_program::id(), false),]
        );
        send_transaction(config, &[create_acc_instruction])?;
    } else {
        debug!("Caller account found");
    }

    // Get caller nonce
    let trx_count = {
        let data : Vec<u8>;
        match config.rpc_client.get_account_with_commitment(&caller_sol, config.rpc_client.commitment())?.value{
            Some(acc) =>   data = acc.data,
            _ => panic!("AccountNotFound: pubkey = {}", &caller_sol.to_string())
        }

        let trx_count : u64;
        let account = match evm_loader::account_data::AccountData::unpack(&data) {
            Ok(acc_data) =>
                match acc_data {
                AccountData::Account(acc) => acc,
                _ => return Err(format!("Caller has incorrect type").into())
            },
            Err(_) => return Err(format!("Caller unpack error").into())
        };
        trx_count = account.trx_count;
        debug!("trx_count = {}", trx_count);

        trx_count
    };

    let (program_id, program_ether, program_nonce) = {
        let ether : H160 = {
            let trx_count_256 : U256 = U256::from(trx_count);
            let mut stream = rlp::RlpStream::new_list(2);
            stream.append(&caller_ether);
            stream.append(&trx_count_256);
            keccak256_h256(&stream.out()).into()
        };
        let seeds = [ether.as_bytes()];
        let (address, nonce) = Pubkey::find_program_address(&seeds[..], &config.evm_loader);
        (address, ether, nonce)
    };
    debug!("Create account: {} with {} {}", program_id, program_ether, program_nonce);

    let (program_code, program_seed) = {
        let seed = bs58::encode(&program_ether.to_fixed_bytes()).into_string();
        debug!("Code account seed {} and len {}", &seed, &seed.len());
        let address = Pubkey::create_with_seed(&creator.pubkey(), &seed, &config.evm_loader).unwrap();
        (address, seed)
    };
    debug!("Create code account: {}", &program_code.to_string());

    let make_create_account_instruction = |acc: &Pubkey, ether: &H160, nonce: u8, balance: u64| {
        Instruction::new_with_bincode(
            config.evm_loader,
            &(2u32, balance, 0 as u64, ether.as_fixed_bytes(), nonce),
            vec![AccountMeta::new(creator.pubkey(), true),
                 AccountMeta::new(*acc, false),
                 AccountMeta::new(program_code, false),
                 AccountMeta::new_readonly(system_program::id(), false),]
        )
    };

    // Check program account to see if partial initialization has occurred
    if let Some(_account) = config.rpc_client.get_account_with_commitment(&program_id, config.rpc_client.commitment())?.value
    {
        return Err(format!("Account already exist").into());
        // debug!("Account already exist");
    } else {
        let mut instructions = Vec::new();
        instructions.push(system_instruction::create_account_with_seed(
            &creator.pubkey(), 
            &program_code, 
            &creator.pubkey(), 
            &program_seed, 
            minimum_balance_for_code, 
            program_code_len as u64, 
            &config.evm_loader)
        );
        instructions.push(make_create_account_instruction(&program_id, &program_ether, program_nonce, minimum_balance_for_account));

        send_transaction(config, &instructions)?;
    };

    // Create transaction prepared for execution from account
    let msg = {
        let rlp_data = {
            let tx = UnsignedTransaction {
                to: None,
                nonce: trx_count,
                gas_limit: 1.into(),
                gas_price: 1.into(),
                value: 0.into(),
                data: program_data,
                chain_id: 111.into(),
            };

            rlp::encode(&tx).to_vec()
        };

        let (sig, rec) = {
            use secp256k1::{Message, sign};
            let msg = Message::parse(&keccak256(rlp_data.as_slice()));
            sign(&msg, &caller_private)
        };

        let mut msg : Vec<u8> = vec!();
        msg.extend(sig.serialize().iter().copied());
        msg.push(rec.serialize());
        msg.extend((rlp_data.len() as u64).to_le_bytes().iter().copied());
        msg.extend(rlp_data);

        msg
    };

    // Create holder account (if not exists)
    let holder = create_account_with_seed(config, &creator.pubkey(), &creator.pubkey(), &"1236".to_string(), 128*1024 as u64)?;

    // Write code to holder account
    debug!("Write code");
    let mut write_messages = vec![];
    for (chunk, i) in msg.chunks(DATA_CHUNK_SIZE).zip(0..) {        
        let instruction = Instruction::new_with_bincode(
            config.evm_loader,
            &LoaderInstruction::Write {offset: (i*DATA_CHUNK_SIZE) as u32, bytes: chunk.to_vec()},
            vec![AccountMeta::new(holder, false),
                 AccountMeta::new(creator.pubkey(), true)]
        );
        let message = Message::new(&[instruction], Some(&creator.pubkey()));
        write_messages.push(message);
    }
    debug!("Send write message");

    // Send write message
    {
        let (blockhash, _, last_valid_slot) = config.rpc_client
            .get_recent_blockhash_with_commitment(config.rpc_client.commitment())?
            .value;

        let mut write_transactions = vec![];
        for message in write_messages.into_iter() {
            let mut tx = Transaction::new_unsigned(message);
            tx.try_sign(&signers, blockhash)?;
            write_transactions.push(tx);
        }

        debug!("Writing program data");
        send_and_confirm_transactions_with_spinner(
            config.rpc_client.clone(),
            &config.websocket_url,
            write_transactions,
            &signers,
            config.rpc_client.commitment(),
            last_valid_slot,
        ).map_err(|err| format!("Data writes to program account failed: {}", err))?;
        debug!("Writing program data done");
    }

<<<<<<< HEAD
    // Create storage account if not exists
    let storage = {
        use rand::Rng;
        let mut rng = rand::thread_rng();
        debug!("Create storage account");
        let storage = create_account_with_seed(config, &creator.pubkey(), &creator.pubkey(), &rng.gen::<u32>().to_string(), 128*1024 as u64)?;
        debug!("storage = {}", storage);
        storage
    };

    // Send trx_from_account_data_instruction
    {
        debug!("trx_from_account_data_instruction");
        let accounts = vec![AccountMeta::new(holder, false),
                            AccountMeta::new(storage, false),
                            AccountMeta::new(program_id, false),
                            AccountMeta::new(program_code, false),
                            AccountMeta::new(caller_sol, false),
                            AccountMeta::new_readonly(config.evm_loader, false),
                            AccountMeta::new(clock::id(), false),
                            ];
        let trx_from_account_data_instruction = Instruction::new_with_bincode(config.evm_loader, &(0x0bu8, 0u64), accounts);
        send_transaction(config, &[trx_from_account_data_instruction])?;
    }

    // Continue while no result
    loop {
        debug!("continue");
        let accounts = vec![AccountMeta::new(storage, false),
                            AccountMeta::new(program_id, false),
                            AccountMeta::new(program_code, false),
                            AccountMeta::new(caller_sol, false),
                            AccountMeta::new_readonly(config.evm_loader, false),
                            AccountMeta::new(clock::id(), false)];
        let continue_instruction = Instruction::new_with_bincode(config.evm_loader, &(0x0au8, 400u64), accounts);
        let signature = send_transaction(config, &[continue_instruction])?;

        // Check if Continue returned some result 
        let result = config.rpc_client.get_confirmed_transaction(&signature, UiTransactionEncoding::Json)?;
        let mut return_value : Option<Vec<u8>> = None;
        if let EncodedTransaction::Json(transaction) = result.transaction.transaction {
            if let UiMessage::Raw(message) = transaction.message {
                let evm_loader_index = message.account_keys.iter().position(|x| *x == config.evm_loader.to_string());
                if let Some(meta) = result.transaction.meta {
                    if let Some(inner_instructions) = meta.inner_instructions {
                        for instruction in inner_instructions {
                            if instruction.index == 0 {
                                if let Some(UiInstruction::Compiled(compiled_instruction)) = instruction.instructions.iter().last() {
                                    if compiled_instruction.program_id_index as usize == evm_loader_index.unwrap() {
                                        let decoded = bs58::decode(compiled_instruction.data.clone()).into_vec().unwrap();
                                        if decoded[0] == 6 {
                                            debug!("success");
                                            return_value = Some(decoded[1..].to_vec());
                                            break;
                                        }
                                    }
                                }
                            }
                        }
                    }
                }
            }
        }

        if let Some(value) = return_value {
            let (exit_code, data) = value.split_at(1);
            debug!("exit code {}", exit_code[0]);
            debug!("return data {}", &hex::encode(data));
            break;
        }
=======
    { // Send finalize message
        let (blockhash, _, _) = config.rpc_client
            .get_recent_blockhash_with_commitment(config.rpc_client.commitment())?
            .value;
        let mut finalize_tx = Transaction::new_unsigned(finalize_message);
        finalize_tx.try_sign(&signers, blockhash)?;
    
        debug!("Finalizing program account");
        config.rpc_client
            .send_and_confirm_transaction_with_spinner_and_config(
                &finalize_tx,
                config.rpc_client.commitment(),
                RpcSendTransactionConfig {
                    skip_preflight: true,
                    ..RpcSendTransactionConfig::default()
                },
            ).map_err(|e| {
                format!("Finalizing program account failed: {:?}", e)
            })?;
>>>>>>> e8a5017d
    }

    println!("{}", json!({
        "programId": format!("{}", program_id),
        "codeId": format!("{}", program_code),
        "ethereum": format!("{:?}", program_ether),
    }).to_string());
    Ok(())
}

fn command_get_ether_account_data (
    config: &Config,
    ether_address: &H160,
) -> CommandResult {
    match EmulatorAccountStorage::get_account_from_solana(&config, ether_address) {
        Some((acc, code_account)) => {
            let solana_address =  Pubkey::find_program_address(&[&ether_address.to_fixed_bytes()], &config.evm_loader).0;
            let account_data = AccountData::unpack(&acc.data).unwrap();
            let account_data = AccountData::get_account(&account_data).unwrap();

            println!("Ethereum address: 0x{}", &hex::encode(&ether_address.as_fixed_bytes()));
            println!("Solana address: {}", solana_address);
    
            println!("Account fields");
            println!("    ether: {}", &account_data.ether);
            println!("    nonce: {}", &account_data.nonce);
            println!("    trx_count: {}", &account_data.trx_count);
            println!("    code_account: {}", &account_data.code_account);
            println!("    blocked: {}", &account_data.blocked.is_some());
        
            if let Some(code_account) = code_account {
                let code_data = AccountData::unpack(&code_account.data).unwrap();
                let header = AccountData::size(&code_data);
                let code_data = AccountData::get_contract(&code_data).unwrap();

                println!("Contract fields");
                println!("    owner: {}", &code_data.owner);
                println!("    code_size: {}", &code_data.code_size);
                println!("    code as hex:");
    
                let code_size = code_data.code_size;
                let mut offset = header;
                while offset < ( code_size as usize + header) {
                    let data_slice = &code_account.data.as_slice();
                    let remains = if code_size as usize + header - offset > 80 {
                        80
                    } else {
                        code_size as usize + header - offset
                    };
    
                    println!("        {}", &hex::encode(&data_slice[offset+header..offset+header+remains]));
                    offset += remains;
                }
            }


        },
        None => {
            eprintln!("Account not found {}", &ether_address.to_string());
        }
    }

    Ok(())
}

fn make_clean_hex<'a>(in_str: &'a str) -> &'a str {
    if &in_str[..2] == "0x" {
        &in_str[2..]
    } else {        
        &in_str
    }
}

// Return H160 for an argument
fn h160_of(matches: &ArgMatches<'_>, name: &str) -> Option<H160> {
    matches.value_of(name).map(|value| {
        H160::from_str(&make_clean_hex(value)).unwrap()
    })
}

// Return an error if string cannot be parsed as a H160 address
fn is_valid_h160<T>(string: T) -> Result<(), String> where T: AsRef<str>,
{
    H160::from_str(&make_clean_hex(string.as_ref())).map(|_| ())
        .map_err(|e| e.to_string())
}

// Return hexdata for an argument
fn hexdata_of(matches: &ArgMatches<'_>, name: &str) -> Option<Vec<u8>> {
    matches.value_of(name).map(|value| {
        hex::decode(&make_clean_hex(value)).unwrap()
    })
}

// Return an error if string cannot be parsed as a hexdata
fn is_valid_hexdata<T>(string: T) -> Result<(), String> where T: AsRef<str>,
{
    hex::decode(&make_clean_hex(string.as_ref())).map(|_| ())
        .map_err(|e| e.to_string())
}

fn main() {
    let app_matches = App::new(crate_name!())
        .about(crate_description!())
        .version(crate_version!())
        .setting(AppSettings::SubcommandRequiredElseHelp)
        .arg({
            let arg = Arg::with_name("config_file")
                .short("C")
                .long("config")
                .value_name("PATH")
                .takes_value(true)
                .global(true)
                .help("Configuration file to use");
            if let Some(ref config_file) = *solana_cli_config::CONFIG_FILE {
                arg.default_value(&config_file)
            } else {
                arg
            }
        })
        .arg(
            Arg::with_name("verbose")
                .short("v")
                .long("verbose")
                .takes_value(false)
                .global(true)
                .multiple(true)
                .help("Increase message verbosity"),
        )
        .arg(
            Arg::with_name("json_rpc_url")
                .short("u")
                .long("url")
                .value_name("URL")
                .takes_value(true)
                .global(true)
                .validator(is_url_or_moniker)
                .default_value("http://localhost:8899")
                .help("URL for Solana node"),
        )
        .arg(
            Arg::with_name("evm_loader")
                .long("evm_loader")
                .value_name("EVM_LOADER")
                .takes_value(true)
                .global(true)
                .validator(is_valid_pubkey)
                .help("Pubkey for evm_loader contract")
        )
        .arg(
            Arg::with_name("commitment")
                .long("commitment")
                .takes_value(true)
                .possible_values(&[
                    "processed",
                    "confirmed",
                    "finalized",
                    "recent", // Deprecated as of v1.5.5
                    "single", // Deprecated as of v1.5.5
                    "singleGossip", // Deprecated as of v1.5.5
                    "root", // Deprecated as of v1.5.5
                    "max", // Deprecated as of v1.5.5
                ])
                .value_name("COMMITMENT_LEVEL")
                .hide_possible_values(true)
                .global(true)
                .default_value("max")
                .help("Return information at the selected commitment level [possible values: processed, confirmed, finalized]"),
        )
        .subcommand(
            SubCommand::with_name("emulate")
                .about("Emulate execution of Ethereum transaction")
                .arg(
                    Arg::with_name("sender")
                        .value_name("SENDER")
                        .takes_value(true)
                        .index(1)
                        .required(true)
                        .validator(is_valid_h160)
                        .help("The sender of the transaction")
                )
                .arg(
                    Arg::with_name("contract")
                        .value_name("CONTRACT")
                        .takes_value(true)
                        .index(2)
                        .required(true)
                        .validator(is_valid_h160)
                        .help("The contract that executes the transaction")
                )
                .arg(
                    Arg::with_name("data")
                        .value_name("DATA")
                        .takes_value(true)
                        .index(3)
                        .required(true)
                        .validator(is_valid_hexdata)
                        .help("Transaction data")
                )
        )
        .subcommand(
            SubCommand::with_name("create-ether-account")
                .about("Create ethereum account")
                .arg(
                    Arg::with_name("ether")
                        .index(1)
                        .value_name("ether")
                        .takes_value(true)
                        .required(true)
                        .validator(is_valid_h160)
                        .help("Ethereum address"),
                )
                .arg(
                    Arg::with_name("lamports")
                        .long("lamports")
                        .value_name("lamports")
                        .takes_value(true)
                        .default_value("0")
                        .required(false)
                )
                .arg(
                    Arg::with_name("space")
                        .long("space")
                        .value_name("space")
                        .takes_value(true)
                        .required(false)
                        .default_value("0")
                        .help("Length of data for new account"),
                )
            )
        .subcommand(
            SubCommand::with_name("create-program-address")
                .about("Generate a program address")
                .arg(
                    Arg::with_name("seed")
                        .index(1)
                        .value_name("SEED_STRING")
                        .takes_value(true)
                        .required(true)
                        .help("The seeds (a string containing seeds in hex form, separated by spaces)"),
                )
        )
        .subcommand(
            SubCommand::with_name("deploy")
                .about("Deploy a program")
                .arg(
                    Arg::with_name("program_location")
                        .index(1)
                        .value_name("PROGRAM_FILEPATH")
                        .takes_value(true)
                        .required(true)
                        .help("/path/to/program.o"),
                )
                .arg(
                    Arg::with_name("caller")
                        .value_name("CALLER")
                        .takes_value(true)
                        .required(true)
                        .validator(is_valid_pubkey)
                        .help("Solana pubkey of the caller"),
                )
        )
        .subcommand(
            SubCommand::with_name("get-ether-account-data")
                .about("Get values stored in associated with given address account data")
                .arg(
                    Arg::with_name("ether")
                        .index(1)
                        .value_name("ether")
                        .takes_value(true)
                        .required(true)
                        .validator(is_valid_h160)
                        .help("Ethereum address"),
                )
        )
        .get_matches();

        stderrlog::new()
            .module(module_path!())
            .verbosity(app_matches.occurrences_of("verbose") as usize)
            .init()
            .unwrap();

        let mut wallet_manager = None;
        let config = {
            let cli_config = if let Some(config_file) = app_matches.value_of("config_file") {
                solana_cli_config::Config::load(config_file).unwrap_or_default()
            } else {
                solana_cli_config::Config::default()
            };

            let commitment = CommitmentConfig::from_str(app_matches.value_of("commitment").unwrap()).unwrap();

            let json_rpc_url = normalize_to_url_if_moniker(
                app_matches
                    .value_of("json_rpc_url")
                    .unwrap_or(&cli_config.json_rpc_url),
            );

            let evm_loader = pubkey_of(&app_matches, "evm_loader")
                    .unwrap_or_else(|| {
                        error!("Need specify evm_loader");
                        exit(1);
                    });

            let (signer, fee_payer) = signer_from_path(
                &app_matches,
                app_matches
                    .value_of("fee_payer")
                    .unwrap_or(&cli_config.keypair_path),
                "fee_payer",
                &mut wallet_manager,
            )
            .map(|s| {
                let p = s.pubkey();
                (s, p)
            })
            .unwrap_or_else(|e| {
                error!("{}", e);
                exit(1);
            });

            Config {
                rpc_client: Arc::new(RpcClient::new_with_commitment(json_rpc_url, commitment)),
                websocket_url: "".to_string(),
                evm_loader,
                fee_payer,
                signer,
            }
        };

        let (sub_command, sub_matches) = app_matches.subcommand();
        let result = match (sub_command, sub_matches) {
            ("emulate", Some(arg_matches)) => {
                let contract = h160_of(&arg_matches, "contract").unwrap();
                let sender = h160_of(&arg_matches, "sender").unwrap();
                let data = hexdata_of(&arg_matches, "data").unwrap();

                command_emulate(&config, contract, sender, data)
            }
            ("create-program-address", Some(arg_matches)) => {
                let seed = arg_matches.value_of("seed").unwrap().to_string();

                command_create_program_address(&config, &seed)
            }
            ("create-ether-account", Some(arg_matches)) => {
                let ether = h160_of(&arg_matches, "ether").unwrap();
                let lamports = value_t_or_exit!(arg_matches, "lamports", u64);
                let space = value_t_or_exit!(arg_matches, "space", u64);

                command_create_ether_account(&config, &ether, lamports, space)
            }
            ("deploy", Some(arg_matches)) => {
                let program_location = arg_matches.value_of("program_location").unwrap().to_string();
                let val = arg_matches.value_of("caller").unwrap().to_string();
                let caller = Pubkey::from_str(&val).unwrap();

                command_deploy(&config, &program_location, caller)
            }
            ("get-ether-account-data", Some(arg_matches)) => {
                let ether = h160_of(&arg_matches, "ether").unwrap();

                command_get_ether_account_data(&config, &ether)
            }
            _ => unreachable!(),
        };
        match result {
            Ok(()) => exit(0),
            Err(err) => {
                error!("{}", err);
                exit(1);
            }
        }
}<|MERGE_RESOLUTION|>--- conflicted
+++ resolved
@@ -622,7 +622,6 @@
         debug!("Writing program data done");
     }
 
-<<<<<<< HEAD
     // Create storage account if not exists
     let storage = {
         use rand::Rng;
@@ -693,27 +692,6 @@
             debug!("return data {}", &hex::encode(data));
             break;
         }
-=======
-    { // Send finalize message
-        let (blockhash, _, _) = config.rpc_client
-            .get_recent_blockhash_with_commitment(config.rpc_client.commitment())?
-            .value;
-        let mut finalize_tx = Transaction::new_unsigned(finalize_message);
-        finalize_tx.try_sign(&signers, blockhash)?;
-    
-        debug!("Finalizing program account");
-        config.rpc_client
-            .send_and_confirm_transaction_with_spinner_and_config(
-                &finalize_tx,
-                config.rpc_client.commitment(),
-                RpcSendTransactionConfig {
-                    skip_preflight: true,
-                    ..RpcSendTransactionConfig::default()
-                },
-            ).map_err(|e| {
-                format!("Finalizing program account failed: {:?}", e)
-            })?;
->>>>>>> e8a5017d
     }
 
     println!("{}", json!({
