--- conflicted
+++ resolved
@@ -19,7 +19,6 @@
 pub use context::Context;
 use std::io::Read;
 
-<<<<<<< HEAD
 use ethnum::U256;
 use serde_json::json;
 use solana_clap_utils::input_parsers::{pubkey_of, value_of, values_of};
@@ -34,7 +33,7 @@
         get_ether_account_data, get_neon_elf, get_neon_elf::CachedElfParams, get_storage_at,
         init_environment, trace,
     },
-    errors::NeonCliError,
+    errors::NeonError,
     rpc::Rpc,
     types::{
         trace::{TraceCallConfig, TraceConfig},
@@ -42,10 +41,6 @@
     },
 };
 use evm_loader::types::Address;
-=======
-use crate::errors::NeonError;
-use std::time::Instant;
->>>>>>> 9c1b506d
 
 type NeonCliResult = Result<serde_json::Value, NeonError>;
 
@@ -90,13 +85,8 @@
 
     logs::init(&options).expect("logs init error");
     std::panic::set_hook(Box::new(|info| {
-<<<<<<< HEAD
         let message = std::format!("Panic: {info}");
-        print_result(&Err(NeonCliError::Panic(message)));
-=======
-        let message = std::format!("Panic: {}", info);
         print_result(&Err(NeonError::Panic(message)));
->>>>>>> 9c1b506d
     }));
 
     let result = run(&options);
