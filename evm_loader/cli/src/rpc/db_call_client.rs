use super::{e, Rpc};
use crate::types::{ChDbConfig, TracerDb, TxParams};
use solana_client::{
    client_error::Result as ClientResult,
    client_error::{ClientError, ClientErrorKind},
    rpc_config::{RpcSendTransactionConfig, RpcTransactionConfig},
    rpc_response::{Response, RpcResponseContext, RpcResult},
};
use solana_sdk::{
    account::Account,
    clock::{Slot, UnixTimestamp},
    commitment_config::CommitmentConfig,
    hash::Hash,
    pubkey::Pubkey,
    signature::Signature,
    transaction::Transaction,
};
use solana_transaction_status::{
    EncodedConfirmedBlock, EncodedConfirmedTransactionWithStatusMeta, TransactionStatus,
};
use std::any::Any;

pub struct CallDbClient {
    pub slot: u64,
    tracer_db: TracerDb,
}

impl CallDbClient {
<<<<<<< HEAD
    pub fn new(config: &DbConfig, slot: u64) -> Self {
        let tracer_db = TracerDb::new(config);
        Self { slot, tracer_db }
=======
    pub fn new(config: &ChDbConfig, slot: u64) -> Self {
        let db = TracerDb::new(config);
        Self {
            slot,
            tracer_db: db,
        }
>>>>>>> 4bcae0f4
    }
}

impl Rpc for CallDbClient {
    fn commitment(&self) -> CommitmentConfig {
        CommitmentConfig::default()
    }

    fn confirm_transaction_with_spinner(
        &self,
        _signature: &Signature,
        _recent_blockhash: &Hash,
        _commitment_config: CommitmentConfig,
    ) -> ClientResult<()> {
        Err(e!(
            "confirm_transaction_with_spinner() not implemented for db_call_client"
        ))
    }

    fn get_account(&self, key: &Pubkey) -> ClientResult<Account> {
        self.tracer_db
            .get_account_at(key, self.slot)
            .map_err(|e| e!("load account error", key, e))?
            .ok_or_else(|| e!("account not found", key))
    }

    fn get_account_with_commitment(
        &self,
        key: &Pubkey,
        _: CommitmentConfig,
    ) -> RpcResult<Option<Account>> {
        let account = self
            .tracer_db
            .get_account_at(key, self.slot)
            .map_err(|e| e!("load account error", key, e))?;

        let context = RpcResponseContext {
            slot: self.slot,
            api_version: None,
        };
        Ok(Response {
            context,
            value: account,
        })
    }

    fn get_multiple_accounts(&self, pubkeys: &[Pubkey]) -> ClientResult<Vec<Option<Account>>> {
        let mut result = Vec::new();
        for key in pubkeys {
            let account = self
                .tracer_db
                .get_account_at(key, self.slot)
                .map_err(|e| e!("load account error", key, e))?;
            result.push(account);
        }
        Ok(result)
    }

    fn get_account_data(&self, key: &Pubkey) -> ClientResult<Vec<u8>> {
        Ok(self.get_account(key)?.data)
    }

    fn get_block(&self, _slot: Slot) -> ClientResult<EncodedConfirmedBlock> {
        Err(e!("get_block() not implemented for db_call_client"))
    }

    fn get_block_time(&self, slot: Slot) -> ClientResult<UnixTimestamp> {
        self.tracer_db
            .get_block_time(slot)
            .map_err(|e| e!("get_block_time error", slot, e))
    }

    fn get_latest_blockhash(&self) -> ClientResult<Hash> {
        Err(e!(
            "get_latest_blockhash() not implemented for db_call_client"
        ))
    }

    fn get_minimum_balance_for_rent_exemption(&self, _data_len: usize) -> ClientResult<u64> {
        Err(e!(
            "get_minimum_balance_for_rent_exemption() not implemented for db_call_client"
        ))
    }

    fn get_slot(&self) -> ClientResult<Slot> {
        Ok(self.slot)
    }

    fn get_signature_statuses(
        &self,
        _signatures: &[Signature],
    ) -> RpcResult<Vec<Option<TransactionStatus>>> {
        Err(e!(
            "get_signature_statuses() not implemented for db_call_client"
        ))
    }

    fn get_transaction_with_config(
        &self,
        _signature: &Signature,
        _config: RpcTransactionConfig,
    ) -> ClientResult<EncodedConfirmedTransactionWithStatusMeta> {
        Err(e!(
            "get_transaction_with_config() not implemented for db_call_client"
        ))
    }

    fn send_transaction(&self, _transaction: &Transaction) -> ClientResult<Signature> {
        Err(e!("send_transaction() not implemented for db_call_client"))
    }

    fn send_and_confirm_transaction_with_spinner(
        &self,
        _transaction: &Transaction,
    ) -> ClientResult<Signature> {
        Err(e!(
            "send_and_confirm_transaction_with_spinner() not implemented for db_call_client"
        ))
    }

    fn send_and_confirm_transaction_with_spinner_and_commitment(
        &self,
        _transaction: &Transaction,
        _commitment: CommitmentConfig,
    ) -> ClientResult<Signature> {
        Err(e!("send_and_confirm_transaction_with_spinner_and_commitment() not implemented for db_call_client"))
    }

    fn send_and_confirm_transaction_with_spinner_and_config(
        &self,
        _transaction: &Transaction,
        _commitment: CommitmentConfig,
        _config: RpcSendTransactionConfig,
    ) -> ClientResult<Signature> {
        Err(e!("send_and_confirm_transaction_with_spinner_and_config() not implemented for db_call_client"))
    }

    fn get_latest_blockhash_with_commitment(
        &self,
        _commitment: CommitmentConfig,
    ) -> ClientResult<(Hash, u64)> {
        Err(e!(
            "get_latest_blockhash_with_commitment() not implemented for db_call_client"
        ))
    }

    fn get_transaction_data(&self) -> ClientResult<TxParams> {
        Err(e!(
            "get_transaction_data() not implemented for db_call_client"
        ))
    }

    fn as_any(&self) -> &dyn Any {
        self
    }
}<|MERGE_RESOLUTION|>--- conflicted
+++ resolved
@@ -26,18 +26,12 @@
 }
 
 impl CallDbClient {
-<<<<<<< HEAD
-    pub fn new(config: &DbConfig, slot: u64) -> Self {
-        let tracer_db = TracerDb::new(config);
-        Self { slot, tracer_db }
-=======
     pub fn new(config: &ChDbConfig, slot: u64) -> Self {
         let db = TracerDb::new(config);
         Self {
             slot,
             tracer_db: db,
         }
->>>>>>> 4bcae0f4
     }
 }
 
