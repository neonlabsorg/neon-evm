mod indexer_db;
pub mod request_models;
#[allow(clippy::all)]
pub mod trace;
mod tracer_ch_db;

pub use indexer_db::IndexerDb;
use lazy_static::lazy_static;
use solana_sdk::pubkey::Pubkey;
use std::str::FromStr;
use tokio::{runtime::Runtime, task::block_in_place};
pub use tracer_ch_db::{ChError, ChResult, ClickHouseDb as TracerDb};

use {
    crate::types::trace::{TraceCallConfig, TraceConfig},
    ethnum::U256,
    evm_loader::types::Address,
    hex::FromHex,
    postgres::NoTls,
<<<<<<< HEAD
    serde::{de::Visitor, Deserialize, Deserializer, Serialize, Serializer},
    std::{fmt, ops::Deref},
=======
    serde::{Deserialize, Deserializer, Serialize, Serializer},
>>>>>>> c53bd030
    thiserror::Error,
    // tokio::task::block_in_place,
    tokio_postgres::{connect, Client},
};

/// Wrapper structure around vector of bytes.
#[derive(Debug, PartialEq, Eq, Default, Hash, Clone)]
pub struct Bytes(pub Vec<u8>);

impl Bytes {
    /// Simple constructor.
    pub fn new(bytes: Vec<u8>) -> Bytes {
        Bytes(bytes)
    }
}

impl Deref for Bytes {
    type Target = Vec<u8>;

    fn deref(&self) -> &Self::Target {
        &self.0
    }
}

impl From<Vec<u8>> for Bytes {
    fn from(bytes: Vec<u8>) -> Bytes {
        Bytes(bytes)
    }
}

impl From<Bytes> for Vec<u8> {
    fn from(value: Bytes) -> Self {
        value.0
    }
}

impl Serialize for Bytes {
    fn serialize<S>(&self, serializer: S) -> Result<S::Ok, S::Error>
    where
        S: Serializer,
    {
        let mut value = "0x".to_owned();
        value.push_str(hex::encode(&self.0).as_str());
        serializer.serialize_str(value.as_ref())
    }
}

impl<'a> Deserialize<'a> for Bytes {
    fn deserialize<D>(deserializer: D) -> Result<Bytes, D::Error>
    where
        D: Deserializer<'a>,
    {
        deserializer.deserialize_any(BytesVisitor)
    }
}

struct BytesVisitor;

impl<'a> Visitor<'a> for BytesVisitor {
    type Value = Bytes;

    fn expecting(&self, formatter: &mut fmt::Formatter) -> fmt::Result {
        write!(formatter, "a 0x-prefixed, hex-encoded vector of bytes")
    }

    fn visit_str<E>(self, value: &str) -> Result<Self::Value, E>
    where
        E: serde::de::Error,
    {
        if value.len() >= 2 && value.starts_with("0x") && value.len() & 1 == 0 {
            Ok(Bytes::new(FromHex::from_hex(&value[2..]).map_err(|e| {
                serde::de::Error::custom(format!("Invalid hex: {e}"))
            })?))
        } else {
            Err(serde::de::Error::custom(
                "Invalid bytes format. Expected a 0x-prefixed hex string with even length",
            ))
        }
    }

    fn visit_string<E>(self, value: String) -> Result<Self::Value, E>
    where
        E: serde::de::Error,
    {
        self.visit_str(value.as_ref())
    }
}

#[derive(serde::Serialize, serde::Deserialize, Debug, PartialEq, Eq, Clone, Default)]
pub struct ChDbConfig {
    pub clickhouse_url: Vec<String>,
    pub clickhouse_user: Option<String>,
    pub clickhouse_password: Option<String>,
    pub indexer_host: String,
    pub indexer_port: String,
    pub indexer_database: String,
    pub indexer_user: String,
    pub indexer_password: String,
}

#[derive(Clone, Serialize, Deserialize, Debug)]
pub struct TxParams {
    pub nonce: Option<u64>,
    pub from: Address,
    pub to: Option<Address>,
    pub data: Option<Vec<u8>>,
    pub value: Option<U256>,
    pub gas_limit: Option<U256>,
}

#[derive(Debug, Clone, Serialize, Deserialize)]
pub struct TransactionParams {
    pub data: Option<Bytes>,
    pub trace_config: Option<TraceCallConfig>,
}

#[derive(Debug, Clone, Serialize, Deserialize)]
pub struct TransactionHashParams {
    pub trace_config: Option<TraceConfig>,
}

#[derive(Debug, Clone, Serialize, Deserialize)]
pub struct TraceNextBlockParams {
    pub trace_config: Option<TraceConfig>,
}

pub fn do_connect(
    host: &String,
    port: &String,
    db: &String,
    user: &String,
    pass: &String,
) -> Client {
    let authority = format!("host={host} port={port} dbname={db} user={user} password={pass}");

    let mut attempt = 0;
    let mut result = None;

    while attempt < 3 {
        result = block(|| async { connect(&authority, NoTls).await }).ok();
        if result.is_some() {
            break;
        }
        attempt += 1;
    }

    let (client, connection) = result.expect("error to set DB connection");

    tokio::spawn(async move {
        if let Err(e) = connection.await {
            eprintln!("connection error: {e}");
        }
    });
    client
}

lazy_static! {
    pub static ref RT: Runtime = tokio::runtime::Runtime::new().unwrap();
}

pub fn block<F, Fu, R>(f: F) -> R
where
    F: FnOnce() -> Fu,
    Fu: std::future::Future<Output = R>,
{
    block_in_place(|| RT.block_on(f()))
}

#[derive(Error, Debug)]
pub enum PgError {
    #[error("postgres: {}", .0)]
    Db(#[from] tokio_postgres::Error),
    #[error("Custom: {0}")]
    Custom(String),
}

pub type PgResult<T> = std::result::Result<T, PgError>;

<<<<<<< HEAD
#[derive(Debug, Default, Clone, Copy, Serialize, Deserialize)]
pub struct PubkeyBase58(
    #[serde(serialize_with = "crate::types::serde_pubkey_bs58")]
    #[serde(deserialize_with = "crate::types::deserialize_pubkey_from_str")]
    pub Pubkey,
);
=======
#[derive(Debug, Default, Clone, Copy)]
pub struct PubkeyBase58(pub Pubkey);
>>>>>>> c53bd030

impl AsRef<Pubkey> for PubkeyBase58 {
    fn as_ref(&self) -> &Pubkey {
        &self.0
    }
}

impl From<Pubkey> for PubkeyBase58 {
    fn from(value: Pubkey) -> Self {
        Self(value)
    }
}

impl From<&Pubkey> for PubkeyBase58 {
    fn from(value: &Pubkey) -> Self {
        Self(*value)
    }
}

impl From<PubkeyBase58> for Pubkey {
    fn from(value: PubkeyBase58) -> Self {
        value.0
    }
}

<<<<<<< HEAD
pub fn serde_pubkey_bs58<S>(value: &Pubkey, s: S) -> Result<S::Ok, S::Error>
where
    S: Serializer,
{
    let bs58 = bs58::encode(value).into_string();
    s.serialize_str(&bs58)
}

#[allow(unused)]
pub fn deserialize_pubkey_from_str<'de, D>(deserializer: D) -> Result<Pubkey, D::Error>
where
    D: Deserializer<'de>,
{
    struct StringVisitor;
    impl<'de> serde::de::Visitor<'de> for StringVisitor {
        type Value = Pubkey;

        fn expecting(&self, formatter: &mut std::fmt::Formatter) -> std::fmt::Result {
            formatter.write_str("a string containing json data")
        }

        fn visit_str<E>(self, v: &str) -> Result<Self::Value, E>
        where
            E: serde::de::Error,
        {
            Pubkey::from_str(v).map_err(E::custom)
        }
    }
    deserializer.deserialize_any(StringVisitor)
=======
impl Serialize for PubkeyBase58 {
    fn serialize<S>(&self, serializer: S) -> Result<S::Ok, S::Error>
    where
        S: Serializer,
    {
        let bs58 = bs58::encode(&self.0).into_string();
        serializer.serialize_str(&bs58)
    }
}

impl<'de> Deserialize<'de> for PubkeyBase58 {
    fn deserialize<D>(deserializer: D) -> Result<Self, D::Error>
    where
        D: Deserializer<'de>,
    {
        struct StringVisitor;

        impl<'de> serde::de::Visitor<'de> for StringVisitor {
            type Value = Pubkey;

            fn expecting(&self, formatter: &mut std::fmt::Formatter) -> std::fmt::Result {
                formatter.write_str("a string containing json data")
            }

            fn visit_str<E>(self, v: &str) -> Result<Self::Value, E>
            where
                E: serde::de::Error,
            {
                Pubkey::from_str(v).map_err(E::custom)
            }
        }

        deserializer.deserialize_any(StringVisitor).map(Self)
    }
>>>>>>> c53bd030
}<|MERGE_RESOLUTION|>--- conflicted
+++ resolved
@@ -17,12 +17,8 @@
     evm_loader::types::Address,
     hex::FromHex,
     postgres::NoTls,
-<<<<<<< HEAD
     serde::{de::Visitor, Deserialize, Deserializer, Serialize, Serializer},
     std::{fmt, ops::Deref},
-=======
-    serde::{Deserialize, Deserializer, Serialize, Serializer},
->>>>>>> c53bd030
     thiserror::Error,
     // tokio::task::block_in_place,
     tokio_postgres::{connect, Client},
@@ -201,17 +197,8 @@
 
 pub type PgResult<T> = std::result::Result<T, PgError>;
 
-<<<<<<< HEAD
-#[derive(Debug, Default, Clone, Copy, Serialize, Deserialize)]
-pub struct PubkeyBase58(
-    #[serde(serialize_with = "crate::types::serde_pubkey_bs58")]
-    #[serde(deserialize_with = "crate::types::deserialize_pubkey_from_str")]
-    pub Pubkey,
-);
-=======
 #[derive(Debug, Default, Clone, Copy)]
 pub struct PubkeyBase58(pub Pubkey);
->>>>>>> c53bd030
 
 impl AsRef<Pubkey> for PubkeyBase58 {
     fn as_ref(&self) -> &Pubkey {
@@ -237,37 +224,6 @@
     }
 }
 
-<<<<<<< HEAD
-pub fn serde_pubkey_bs58<S>(value: &Pubkey, s: S) -> Result<S::Ok, S::Error>
-where
-    S: Serializer,
-{
-    let bs58 = bs58::encode(value).into_string();
-    s.serialize_str(&bs58)
-}
-
-#[allow(unused)]
-pub fn deserialize_pubkey_from_str<'de, D>(deserializer: D) -> Result<Pubkey, D::Error>
-where
-    D: Deserializer<'de>,
-{
-    struct StringVisitor;
-    impl<'de> serde::de::Visitor<'de> for StringVisitor {
-        type Value = Pubkey;
-
-        fn expecting(&self, formatter: &mut std::fmt::Formatter) -> std::fmt::Result {
-            formatter.write_str("a string containing json data")
-        }
-
-        fn visit_str<E>(self, v: &str) -> Result<Self::Value, E>
-        where
-            E: serde::de::Error,
-        {
-            Pubkey::from_str(v).map_err(E::custom)
-        }
-    }
-    deserializer.deserialize_any(StringVisitor)
-=======
 impl Serialize for PubkeyBase58 {
     fn serialize<S>(&self, serializer: S) -> Result<S::Ok, S::Error>
     where
@@ -302,5 +258,4 @@
 
         deserializer.deserialize_any(StringVisitor).map(Self)
     }
->>>>>>> c53bd030
 }