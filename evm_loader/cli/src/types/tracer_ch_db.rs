use super::{block, ChDbConfig};
use clickhouse::{Client, Row};
use log::info;
use rand::Rng;
use solana_sdk::{
    account::Account,
    clock::{Slot, UnixTimestamp},
    pubkey::Pubkey,
};
use std::{
    cmp::{
        Ord,
        Ordering::{Equal, Greater, Less},
    },
    convert::TryFrom,
    sync::Arc,
    time::Instant,
};
use thiserror::Error;

const ROOT_BLOCK_DELAY: u8 = 100;

#[derive(Error, Debug)]
pub enum ChError {
    #[error("clickhouse: {}", .0)]
    Db(#[from] clickhouse::error::Error),
}

pub type ChResult<T> = std::result::Result<T, ChError>;

#[allow(dead_code)]
#[derive(Clone)]
pub struct ClickHouseDb {
    pub client: Arc<Client>,
}

#[derive(Row, serde::Deserialize, Clone)]
pub struct SlotParent {
    pub slot: u64,
    pub parent: Option<u64>,
    pub status: u8,
}

#[derive(Row, serde::Deserialize, Clone)]
pub struct AccountRow {
    owner: Vec<u8>,
    lamports: u64,
    executable: bool,
    rent_epoch: u64,
    data: Vec<u8>,
}

#[allow(dead_code)]
impl ClickHouseDb {
    pub fn new(config: &ChDbConfig) -> Self {
        let url_id = rand::thread_rng().gen_range(0..config.clickhouse_url.len());
        let url = config.clickhouse_url.get(url_id).unwrap();

        let client = match (&config.clickhouse_user, &config.clickhouse_password) {
            (None, None | Some(_)) => Client::default().with_url(url),
            (Some(user), None) => Client::default().with_url(url).with_user(user),
            (Some(user), Some(password)) => Client::default()
                .with_url(url)
                .with_user(user)
                .with_password(password),
        };

        ClickHouseDb {
            client: Arc::new(client),
        }
    }

    // return value is not used for tracer methods
    pub fn get_block_time(&self, slot: Slot) -> ChResult<UnixTimestamp> {
        let time_start = Instant::now();
        let result = block(|| async {
            let query =
                "SELECT JSONExtractInt(notify_block_json, 'block_time') FROM events.notify_block_distributed WHERE slot = ? LIMIT 1";
            self.client
                .query(query)
                .bind(slot)
                .fetch_one::<UnixTimestamp>()
                .await
                .map_err(std::convert::Into::into)
        });
        let execution_time = Instant::now().duration_since(time_start);
        info!(
            "get_block_time sql time: {} sec",
            execution_time.as_secs_f64()
        );
        result
    }

    pub fn get_latest_block(&self) -> ChResult<u64> {
        let time_start = Instant::now();
        let result = block(|| async {
            let query = "SELECT max(slot) FROM events.update_slot";
            self.client
                .query(query)
                .fetch_one::<u64>()
                .await
                .map_err(std::convert::Into::into)
        });
        let execution_time = Instant::now().duration_since(time_start);
        info!(
            "get_latest_block sql time: {} sec",
            execution_time.as_secs_f64()
        );
        result
    }

    fn get_branch_slots(&self, slot: u64) -> ChResult<(u64, Vec<u64>)> {
        let query = r#"
            SELECT distinct on (slot) slot, parent, status FROM events.update_slot
            WHERE slot >= (SELECT slot - ? FROM events.update_slot WHERE status = 'Rooted' ORDER BY slot DESC LIMIT 1)
              AND isNotNull(parent)
            ORDER BY slot DESC, status DESC
            "#;
        let time_start = Instant::now();
        let rows = block(|| async {
            self.client
                .query(query)
                .bind(ROOT_BLOCK_DELAY)
                .fetch_all::<SlotParent>()
                .await
        })?;

        let (last, rows) = rows.split_last().ok_or_else(|| {
            let err = clickhouse::error::Error::Custom("Rooted slot not found".to_string());
            ChError::Db(err)
        })?;

        let execution_time = Instant::now().duration_since(time_start);
        info!(
            "get_branch_slot sql(1) time: {} sec",
            execution_time.as_secs_f64()
        );

        match slot.cmp(&last.slot) {
            Less | Equal => Ok((slot, vec![])),
            Greater => {
                let mut branch: Vec<SlotParent> = vec![];

                for row in rows {
                    if branch.is_empty() {
                        if row.slot == slot {
                            branch.push(row.clone());
                        }
                    } else if row.slot == branch.last().unwrap().parent.unwrap() {
                        branch.push(row.clone());
                    }
                }

                if branch.is_empty() {
                    let err = clickhouse::error::Error::Custom(format!(
                        "requested slot not found {slot}",
                    ));
                    Err(ChError::Db(err))
                } else {
<<<<<<< HEAD
                    let err = clickhouse::error::Error::Custom(format!(
                        "requested slot is not on working branch {slot}",
                    ));
                    Err(ChError::Db(err))
=======
                    let branch = branch.iter().map(|row| row.slot).collect();
                    Ok((last.slot, branch))
>>>>>>> c53bd030
                }
            }
        }
    }

    fn get_account_rooted_slots(&self, key: &str, slot: u64) -> ChResult<Vec<u64>> {
        let query = r#"
            SELECT b.slot
            FROM events.update_slot AS b
            WHERE (b.slot IN (
                      SELECT a.slot
                      FROM events.update_account_distributed AS a
                      WHERE (a.pubkey = ?)
                        AND (a.slot <= ?)
                      ORDER BY a.pubkey, a.slot DESC
                      LIMIT 1000))
              AND (b.status = 'Rooted')
            ORDER BY b.slot DESC
            LIMIT 1
        "#;

        let time_start = Instant::now();
        let rows = block(|| async {
            self.client
                .query(query)
                .bind(key)
                .bind(slot)
                .fetch_all::<u64>()
                .await
        })?;

        let execution_time = Instant::now().duration_since(time_start);
        info!(
            "get_account_rooted_slots sql(1) time: {} sec",
            execution_time.as_secs_f64()
        );

        Ok(rows)
    }

    #[allow(clippy::too_many_lines)]
    pub fn get_account_at(&self, key: &Pubkey, slot: u64) -> ChResult<Option<Account>> {
<<<<<<< HEAD
        let (root, branch) = self.get_branch_slots(slot).map_err(|e| {
            println!("get_branch_slots error: {e:?}");
=======
        let (last, mut branch) = self.get_branch_slots(slot).map_err(|e| {
            println!("get_branch_slots error: {:?}", e);
>>>>>>> c53bd030
            e
        })?;

        let key_ = format!("{:?}", key.to_bytes());

        let mut rooted_slots = self.get_account_rooted_slots(&key_, last).map_err(|e| {
            println!("get_account_rooted_slots error: {:?}", e);
            e
        })?;
        branch.append(rooted_slots.as_mut());

        let mut row: Option<AccountRow> = if branch.is_empty() {
            None
        } else {
<<<<<<< HEAD
            let mut slots = format!("toUInt64({})", branch.first().unwrap());
            for slot in &branch[1..] {
                slots = format!("{slots}, toUInt64({slot})");
            }

            let time_start = Instant::now();
            let result = block(|| async {
                let query = format!(
                    r#"
                    SELECT owner, lamports, executable, rent_epoch, data
                    FROM events.update_account_distributed
                    WHERE
                        pubkey = ?
                        AND slot IN (SELECT arrayJoin([{slots}]))
                    ORDER BY pubkey DESC, slot DESC, write_version DESC
                    LIMIT 1
                    "#,
                );
                self.client
                    .query(query.as_str())
                    .bind(key_.clone())
                    .fetch_one::<AccountRow>()
                    .await
            });
            let execution_time = Instant::now().duration_since(time_start);
            info!(
                "get_account_at sql(1) time: {} sec",
                execution_time.as_secs_f64()
            );

            match result {
                Ok(row) => Some(row),
                Err(clickhouse::error::Error::RowNotFound) => None,
                Err(e) => {
                    println!("get_account_at error: {e}");
                    return Err(ChError::Db(e));
                }
            }
        };

        if row.is_none() {
=======
            let query = r#"
                    SELECT owner, lamports, executable, rent_epoch, data
                    FROM events.update_account_distributed
                    WHERE pubkey = ?
                      AND slot IN ?
                    ORDER BY pubkey, slot DESC, write_version DESC
                    LIMIT 1
                    "#;

>>>>>>> c53bd030
            let time_start = Instant::now();
            let result = block(|| async {
                self.client
                    .query(query)
                    .bind(key_.clone())
                    .bind(&branch.as_slice())
                    .fetch_one::<AccountRow>()
                    .await
            });
            let execution_time = Instant::now().duration_since(time_start);
            info!(
                "get_account_at sql(1) time: {} sec",
                execution_time.as_secs_f64()
            );

            match result {
                Ok(row) => Some(row),
                Err(clickhouse::error::Error::RowNotFound) => None,
                Err(e) => {
                    println!("get_account_at error: {e}");
                    return Err(ChError::Db(e));
                }
            }
        };

        if row.is_none() {
            let time_start = Instant::now();
            let result = block(|| async {
                let query = r#"
                SELECT owner, lamports, executable, rent_epoch, data
                FROM events.older_account_distributed
                WHERE pubkey = ?
                ORDER BY slot DESC LIMIT 1
                "#;
                self.client
                    .query(query)
                    .bind(key_)
                    .fetch_one::<AccountRow>()
                    .await
            });
            let execution_time = Instant::now().duration_since(time_start);
            info!(
                "get_account_at sql(3) time: {} sec",
                execution_time.as_secs_f64()
            );

            row = match result {
                Ok(row) => Some(row),
                Err(clickhouse::error::Error::RowNotFound) => None,
                Err(e) => {
                    println!("get_account_at error: {e}");
                    return Err(ChError::Db(e));
                }
            };
        }

        if let Some(acc) = row {
            let owner = Pubkey::try_from(acc.owner).map_err(|_| {
                let err =
                    clickhouse::error::Error::Custom(format!("error convert owner of key: {key}",));
                println!("get_account_at error: {err}");
                ChError::Db(err)
            })?;

            Ok(Some(Account {
                lamports: acc.lamports,
                data: acc.data,
                owner,
                rent_epoch: acc.rent_epoch,
                executable: acc.executable,
            }))
        } else {
            Ok(None)
        }
    }

    #[allow(clippy::unused_self)]
    pub fn get_account_by_sol_sig(
        &self,
        _pubkey: &Pubkey,
        _sol_sig: &[u8; 64],
    ) -> ChResult<Option<Account>> {
        panic!("get_account_by_sol_sig() is not implemented for ClickHouse usage");
    }
}<|MERGE_RESOLUTION|>--- conflicted
+++ resolved
@@ -157,15 +157,8 @@
                     ));
                     Err(ChError::Db(err))
                 } else {
-<<<<<<< HEAD
-                    let err = clickhouse::error::Error::Custom(format!(
-                        "requested slot is not on working branch {slot}",
-                    ));
-                    Err(ChError::Db(err))
-=======
                     let branch = branch.iter().map(|row| row.slot).collect();
                     Ok((last.slot, branch))
->>>>>>> c53bd030
                 }
             }
         }
@@ -208,13 +201,8 @@
 
     #[allow(clippy::too_many_lines)]
     pub fn get_account_at(&self, key: &Pubkey, slot: u64) -> ChResult<Option<Account>> {
-<<<<<<< HEAD
-        let (root, branch) = self.get_branch_slots(slot).map_err(|e| {
-            println!("get_branch_slots error: {e:?}");
-=======
         let (last, mut branch) = self.get_branch_slots(slot).map_err(|e| {
             println!("get_branch_slots error: {:?}", e);
->>>>>>> c53bd030
             e
         })?;
 
@@ -229,49 +217,6 @@
         let mut row: Option<AccountRow> = if branch.is_empty() {
             None
         } else {
-<<<<<<< HEAD
-            let mut slots = format!("toUInt64({})", branch.first().unwrap());
-            for slot in &branch[1..] {
-                slots = format!("{slots}, toUInt64({slot})");
-            }
-
-            let time_start = Instant::now();
-            let result = block(|| async {
-                let query = format!(
-                    r#"
-                    SELECT owner, lamports, executable, rent_epoch, data
-                    FROM events.update_account_distributed
-                    WHERE
-                        pubkey = ?
-                        AND slot IN (SELECT arrayJoin([{slots}]))
-                    ORDER BY pubkey DESC, slot DESC, write_version DESC
-                    LIMIT 1
-                    "#,
-                );
-                self.client
-                    .query(query.as_str())
-                    .bind(key_.clone())
-                    .fetch_one::<AccountRow>()
-                    .await
-            });
-            let execution_time = Instant::now().duration_since(time_start);
-            info!(
-                "get_account_at sql(1) time: {} sec",
-                execution_time.as_secs_f64()
-            );
-
-            match result {
-                Ok(row) => Some(row),
-                Err(clickhouse::error::Error::RowNotFound) => None,
-                Err(e) => {
-                    println!("get_account_at error: {e}");
-                    return Err(ChError::Db(e));
-                }
-            }
-        };
-
-        if row.is_none() {
-=======
             let query = r#"
                     SELECT owner, lamports, executable, rent_epoch, data
                     FROM events.update_account_distributed
@@ -281,7 +226,6 @@
                     LIMIT 1
                     "#;
 
->>>>>>> c53bd030
             let time_start = Instant::now();
             let result = block(|| async {
                 self.client
