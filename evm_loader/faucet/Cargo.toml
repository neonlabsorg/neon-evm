[package]
name = "faucet"
description = "NeonLabs Faucet Service"
authors = ["NeonLabs Maintainers <maintainers@neonlabs.org>"]
repository = "https://github.com/neonlabsorg/neon-evm/evm_loader/faucet"
<<<<<<< HEAD
version = "0.5.3"
build = "build.rs"
=======
version = "0.5.4-dev"
>>>>>>> 27ba95d4
edition = "2018"

[dependencies]
actix-cors = { version = "0.6.0-beta.8", default-features = false }
actix-web = { version = "4.0.0-beta.21", default-features = false }
eyre = "0.6.6"
derive-new = "0.5.9"
ed25519-dalek = "1.0.1"
evm-loader = { path = "../program", default_features = false, features = ["no-entrypoint"] }
hex = "0.4.3"
lazy_static = "1.4.0"
minimad = "0.9.0"
md5 = "0.7.0"
nix = "0.23.1"
num_cpus = "1.13.1"
secp256k1 = "0.20.3"
serde = { version = "1.0.135", default_features = false }
serde_json = "1.0.75"
solana-client = "1.7.9"
solana-sdk = "1.7.9"
spl-associated-token-account = { version = "1.0.3", default_features = false, features = ["no-entrypoint"] }
spl-token = { version = "3.2.0", default_features = false, features = ["no-entrypoint"] }
structopt = "0.3.26"
termimad = "0.20.0"
thiserror = "1.0.30"
time = { version = "0.3.6", default_features = false, features = ["macros"] }
tokio = { version = "1.15.0", default_features = false, features = ["rt"] }
toml = "0.5.8"
tracing = "0.1.29"
# tracing-subscriber with disabled feature "ansi" to force colorless logs
tracing-subscriber = { version = "0.3.6", default_features = false, features = ["env-filter", "std", "fmt", "json", "time", "local-time", "tracing-log", "smallvec", "parking_lot"] }
web3 = "0.17.0"<|MERGE_RESOLUTION|>--- conflicted
+++ resolved
@@ -3,12 +3,8 @@
 description = "NeonLabs Faucet Service"
 authors = ["NeonLabs Maintainers <maintainers@neonlabs.org>"]
 repository = "https://github.com/neonlabsorg/neon-evm/evm_loader/faucet"
-<<<<<<< HEAD
-version = "0.5.3"
+version = "0.5.4-rc1"
 build = "build.rs"
-=======
-version = "0.5.4-dev"
->>>>>>> 27ba95d4
 edition = "2018"
 
 [dependencies]
