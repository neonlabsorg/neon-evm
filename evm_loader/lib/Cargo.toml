--- conflicted
+++ resolved
@@ -10,15 +10,6 @@
 anyhow = "1.0"
 bincode = "1.3.1"
 evm-loader = { path = "../program", default-features = false, features = ["log", "async-trait", "serde_json"] }
-<<<<<<< HEAD
-solana-sdk = "=1.16.14"
-solana-client = "=1.16.14"
-solana-clap-utils = "=1.16.14"
-solana-cli-config = "=1.16.14"
-solana-cli = "=1.16.14"
-solana-transaction-status = "=1.16.14"
-solana-program-test = "=1.16.14"
-=======
 solana-sdk = "=1.16.17"
 solana-client = "=1.16.17"
 solana-clap-utils = "=1.16.17"
@@ -26,18 +17,13 @@
 solana-cli = "=1.16.17"
 solana-transaction-status = "=1.16.17"
 solana-program-test = "=1.16.17"
->>>>>>> 3db20d39
 spl-token = { version = "~3.5", default-features = false, features = ["no-entrypoint"] }
 spl-associated-token-account = { version = "~1.1", default-features = false, features = ["no-entrypoint"] }
 bs58 = "0.4.0"
 base64 = "0.21"
 hex = { version = "0.4", features = ["serde"] }
 serde = "1.0"
-<<<<<<< HEAD
-serde_json = "1.0"
-=======
 serde_json = { version = "1.0", features = ["preserve_order"] }
->>>>>>> 3db20d39
 serde_with = { version = "3.3", features = ["hex"] }
 log = "0.4.17"
 rand = "0.8"
