--- conflicted
+++ resolved
@@ -563,16 +563,15 @@
 
         info!("code {address}");
 
-<<<<<<< HEAD
         self.ethereum_contract_map_or(address, Buffer::empty(), |c| {
             self.state_overrides
                 .as_ref()
                 .and_then(|account_overrides| account_overrides.get(address)?.code.as_ref())
-                .map_or_else(|| Buffer::new(&c.code()), |code| Buffer::new(&code.0))
+                .map_or_else(
+                    || Buffer::new(&c.code()),
+                    |code| Buffer::from_slice(&code.0),
+                )
         })
-=======
-        self.ethereum_contract_map_or(address, Buffer::empty(), |c| Buffer::from_slice(&c.code()))
->>>>>>> abd54d6c
     }
 
     fn generation(&self, address: &Address) -> u32 {
