use std::{cell::RefCell, collections::HashMap, convert::TryInto, rc::Rc};
use tokio::sync::RwLock;

use crate::{
    rpc::Rpc,
    types::trace::{AccountOverrides, BlockOverrides},
};
use ethnum::U256;
use evm_loader::account::ether_contract;
use evm_loader::account_storage::{find_slot_hash, AccountOperation, AccountsOperations};
use evm_loader::{
    account::{
        ether_storage::EthereumStorageAddress, EthereumAccount, EthereumStorage,
        ACCOUNT_SEED_VERSION,
    },
    account_storage::AccountStorage,
    config::STORAGE_ENTRIES_IN_CONTRACT_ACCOUNT,
    executor::{Action, OwnedAccountInfo},
    gasometer::LAMPORTS_PER_SIGNATURE,
    types::Address,
};
use log::{debug, error, info, trace, warn};
use solana_client::client_error;
use solana_sdk::entrypoint::MAX_PERMITTED_DATA_INCREASE;
use solana_sdk::{
    account::Account,
    account_info::AccountInfo,
    commitment_config::CommitmentConfig,
    pubkey,
    pubkey::Pubkey,
    rent::Rent,
    sysvar::{slot_hashes, Sysvar},
};

<<<<<<< HEAD
use crate::types::PubkeyBase58;
=======
use crate::types::block;
use crate::{types::PubkeyBase58, Config, Context};
>>>>>>> 9fcb13d3

const FAKE_OPERATOR: Pubkey = pubkey!("neonoperator1111111111111111111111111111111");

#[derive(Debug, Clone, serde::Serialize)]
pub struct NeonAccount {
    address: Address,
    account: PubkeyBase58,
    writable: bool,
    new: bool,
    size: usize,
    size_current: usize,
    additional_resize_steps: usize,
    #[serde(skip)]
    data: Option<Account>,
}

impl NeonAccount {
    fn new(address: Address, pubkey: Pubkey, account: Option<Account>, writable: bool) -> Self {
        if let Some(account) = account {
            trace!("Account found {}", address);

            Self {
                address,
                account: pubkey.into(),
                writable,
                new: false,
                size: account.data.len(),
                size_current: account.data.len(),
                additional_resize_steps: 0,
                data: Some(account),
            }
        } else {
            trace!("Account not found {}", address);

            Self {
                address,
                account: pubkey.into(),
                writable,
                new: true,
                size: 0,
                size_current: 0,
                additional_resize_steps: 0,
                data: None,
            }
        }
    }

<<<<<<< HEAD
    pub fn rpc_load(
        rpc_client: &dyn Rpc,
        evm_loader: &Pubkey,
        address: Address,
        writable: bool,
    ) -> Self {
        let (key, _) = make_solana_program_address(&address, evm_loader);
        info!("get_account_from_solana {address} => {key}");

        let account = match rpc_client.get_account(&key) {
            Ok(account) => Some(account),
            Err(err) => {
                error!("rpc_client.get_account {key} error: {err:?}");
                None
            }
        };
=======
    pub async fn rpc_load(
        config: &Config,
        context: &Context,
        address: Address,
        writable: bool,
    ) -> Self {
        let (key, _) = make_solana_program_address(&address, &config.evm_loader);
        info!("get_account_from_solana {} => {}", address, key);

        let account = context.rpc_client.get_account(&key).await.ok();
>>>>>>> 9fcb13d3
        Self::new(address, key, account, writable)
    }
}

#[derive(Debug, Clone, serde::Serialize)]
pub struct SolanaAccount {
    pubkey: PubkeyBase58,
    is_writable: bool,
    #[serde(skip)]
    data: Option<Account>,
}

#[allow(clippy::module_name_repetitions)]
pub struct EmulatorAccountStorage<'a> {
<<<<<<< HEAD
    pub accounts: RefCell<HashMap<Address, NeonAccount>>,
    pub solana_accounts: RefCell<HashMap<Pubkey, SolanaAccount>>,
    rpc_client: &'a dyn Rpc,
    evm_loader: Pubkey,
=======
    pub accounts: RwLock<HashMap<Address, NeonAccount>>,
    pub solana_accounts: RwLock<HashMap<Pubkey, SolanaAccount>>,
    config: &'a Config,
    context: &'a Context,
>>>>>>> 9fcb13d3
    block_number: u64,
    block_timestamp: i64,
    neon_token_mint: Pubkey,
    chain_id: u64,
    commitment: CommitmentConfig,
    state_overrides: Option<AccountOverrides>,
}

impl<'a> EmulatorAccountStorage<'a> {
<<<<<<< HEAD
    pub fn new(
        rpc_client: &'a dyn Rpc,
        evm_loader: Pubkey,
=======
    pub async fn new(
        config: &'a Config,
        context: &'a Context,
>>>>>>> 9fcb13d3
        token_mint: Pubkey,
        chain_id: u64,
        commitment: CommitmentConfig,
        block_overrides: &Option<BlockOverrides>,
        state_overrides: Option<AccountOverrides>,
    ) -> Self {
        trace!("backend::new");

<<<<<<< HEAD
        let block_number = block_overrides
            .as_ref()
            .and_then(|overrides| overrides.number)
            .unwrap_or_else(|| rpc_client.get_slot().unwrap_or_default());

        let block_timestamp = block_overrides
            .as_ref()
            .and_then(|overrides| overrides.time)
            .unwrap_or_else(|| rpc_client.get_block_time(block_number).unwrap_or_default());

        Self {
            accounts: RefCell::new(HashMap::new()),
            solana_accounts: RefCell::new(HashMap::new()),
            rpc_client,
            evm_loader,
            block_number,
            block_timestamp,
=======
        let slot = context.rpc_client.get_slot().await.unwrap_or_default();
        let timestamp = context
            .rpc_client
            .get_block_time(slot)
            .await
            .unwrap_or_default();

        Self {
            accounts: RwLock::new(HashMap::new()),
            solana_accounts: RwLock::new(HashMap::new()),
            config,
            context,
            block_number: slot,
            block_timestamp: timestamp,
>>>>>>> 9fcb13d3
            neon_token_mint: token_mint,
            chain_id,
            commitment,
            state_overrides,
        }
    }

<<<<<<< HEAD
    #[allow(clippy::too_many_arguments)]
    pub fn with_accounts(
        rpc_client: &'a dyn Rpc,
        evm_loader: Pubkey,
        token_mint: Pubkey,
        chain_id: u64,
        commitment: CommitmentConfig,
        accounts: &[Address],
        solana_accounts: &[Pubkey],
        block_overrides: &Option<BlockOverrides>,
        state_overrides: Option<AccountOverrides>,
    ) -> Self {
        let storage = Self::new(
            rpc_client,
            evm_loader,
            token_mint,
            chain_id,
            commitment,
            block_overrides,
            state_overrides,
        );
        storage.initialize_cached_accounts(accounts, solana_accounts);

        storage
    }

    pub fn initialize_cached_accounts(&self, addresses: &[Address], solana_accounts: &[Pubkey]) {
=======
    pub async fn initialize_cached_accounts(
        &self,
        addresses: &[Address],
        solana_accounts: &[Pubkey],
    ) {
>>>>>>> 9fcb13d3
        let pubkeys: Vec<_> = addresses
            .iter()
            .map(|address| make_solana_program_address(address, &self.evm_loader).0)
            .chain(solana_accounts.iter().copied())
            .collect();

<<<<<<< HEAD
        if let Ok(accounts) = self.rpc_client.get_multiple_accounts(&pubkeys) {
=======
        if let Ok(accounts) = self
            .context
            .rpc_client
            .get_multiple_accounts(&pubkeys)
            .await
        {
>>>>>>> 9fcb13d3
            let entries = addresses
                .iter()
                .zip(accounts.iter().take(addresses.len()))
                .zip(pubkeys.iter().take(addresses.len()));
            let mut accounts_storage = self.accounts.write().await;
            for ((&address, account), &pubkey) in entries {
                accounts_storage.insert(
                    address,
                    NeonAccount::new(address, pubkey, account.clone(), false),
                );
            }

            let entries = accounts.iter().skip(addresses.len()).zip(solana_accounts);
            let mut solana_accounts_storage = self.solana_accounts.write().await;
            for (account, &pubkey) in entries {
                solana_accounts_storage.insert(
                    pubkey,
                    SolanaAccount {
                        pubkey: pubkey.into(),
                        is_writable: false,
                        data: account.clone(),
                    },
                );
            }
        }
    }

    pub async fn get_account(&self, pubkey: &Pubkey) -> client_error::Result<Option<Account>> {
        let mut accounts = self.solana_accounts.write().await;

        if let Some(account) = accounts.get(pubkey) {
            if let Some(ref data) = account.data {
                return Ok(Some(data.clone()));
            }
        }

        let result = self
            .rpc_client
<<<<<<< HEAD
            .get_account_with_commitment(pubkey, self.commitment)?;
=======
            .get_account_with_commitment(pubkey, self.config.commitment)
            .await?;
>>>>>>> 9fcb13d3

        accounts
            .entry(*pubkey)
            .and_modify(|a| a.data = result.value.clone())
            .or_insert(SolanaAccount {
                pubkey: pubkey.into(),
                is_writable: false,
                data: result.value.clone(),
            });

        Ok(result.value)
    }

<<<<<<< HEAD
    pub fn get_account_from_solana(
        rpc_client: &dyn Rpc,
        evm_loader: &Pubkey,
=======
    pub async fn get_account_from_solana(
        config: &'a Config,
        context: &'a Context,
>>>>>>> 9fcb13d3
        address: &Address,
    ) -> (Pubkey, Option<Account>) {
        let (solana_address, _solana_nonce) = make_solana_program_address(address, evm_loader);
        info!("get_account_from_solana {} => {}", address, solana_address);

<<<<<<< HEAD
        if let Ok(acc) = rpc_client.get_account(&solana_address) {
=======
        if let Ok(acc) = context.rpc_client.get_account(&solana_address).await {
>>>>>>> 9fcb13d3
            trace!("Account found");
            trace!("Account data len {}", acc.data.len());
            trace!("Account owner {}", acc.owner);

            (solana_address, Some(acc))
        } else {
            warn!("Account not found {}", address);

            (solana_address, None)
        }
    }

    async fn add_ethereum_account(&self, address: &Address, writable: bool) -> bool {
        let mut accounts = self.accounts.write().await;

        if let Some(ref mut account) = accounts.get_mut(address) {
            account.writable |= writable;

            true
        } else {
            let account =
<<<<<<< HEAD
                NeonAccount::rpc_load(self.rpc_client, &self.evm_loader, *address, writable);
=======
                NeonAccount::rpc_load(self.config, self.context, *address, writable).await;
>>>>>>> 9fcb13d3
            accounts.insert(*address, account);

            false
        }
    }

    async fn add_solana_account(&self, pubkey: Pubkey, is_writable: bool) {
        if solana_sdk::system_program::check_id(&pubkey) {
            return;
        }

        if pubkey == FAKE_OPERATOR {
            return;
        }

        let mut solana_accounts = self.solana_accounts.write().await;

        let account = SolanaAccount {
            pubkey: pubkey.into(),
            is_writable,
            data: None,
        };
        if is_writable {
            solana_accounts
                .entry(pubkey)
                // If account is present in cache ensure the data is not lost
                .and_modify(|a| a.is_writable = true)
                .or_insert(account);
        } else {
            solana_accounts.entry(pubkey).or_insert(account);
        }
    }

    pub async fn apply_actions(&self, actions: &[Action]) -> u64 {
        info!("apply_actions");

        let mut gas = 0_u64;
        let rent = Rent::get().expect("Rent get error");

        for action in actions {
            #[allow(clippy::match_same_arms)]
            match action {
                Action::NeonTransfer {
                    source,
                    target,
                    value,
                } => {
                    info!("neon transfer {value} from {source} to {target}");

                    self.add_ethereum_account(source, true).await;
                    self.add_ethereum_account(target, true).await;
                }
                Action::NeonWithdraw { source, value } => {
                    info!("neon withdraw {value} from {source}");

                    self.add_ethereum_account(source, true).await;
                }
                Action::EvmSetStorage {
                    address,
                    index,
                    value,
                } => {
                    info!("set storage {address} -> {index} = {}", hex::encode(value));

                    if *index < U256::from(STORAGE_ENTRIES_IN_CONTRACT_ACCOUNT) {
                        self.add_ethereum_account(address, true).await;
                    } else {
                        let (base, _) = address.find_solana_address(self.program_id());
                        let storage_account =
                            EthereumStorageAddress::new(self.program_id(), &base, index);
                        self.add_solana_account(*storage_account.pubkey(), true)
                            .await;

                        if self.storage(address, index) == [0_u8; 32] {
                            let metadata_size = EthereumStorage::SIZE;
                            let element_size = 1 + std::mem::size_of_val(value);

                            let cost = rent.minimum_balance(metadata_size + element_size);
                            gas = gas.saturating_add(cost);
                        }
                    }
                }
                Action::EvmIncrementNonce { address } => {
                    info!("nonce increment {address}");

                    self.add_ethereum_account(address, true).await;
                }
                Action::EvmSetCode { address, code } => {
                    info!("set code {address} -> {} bytes", code.len());

                    self.add_ethereum_account(address, true).await;
                }
                Action::EvmSelfDestruct { address } => {
                    info!("selfdestruct {address}");

                    self.add_ethereum_account(address, true).await;
                }
                Action::ExternalInstruction {
                    program_id,
                    accounts,
                    fee,
                    ..
                } => {
                    info!("external call {program_id}");

                    self.add_solana_account(*program_id, false).await;

                    for account in accounts {
                        self.add_solana_account(account.pubkey, account.is_writable)
                            .await;
                    }

                    gas = gas.saturating_add(*fee);
                }
            }
        }

        gas
    }

    pub async fn apply_accounts_operations(&self, operations: AccountsOperations) -> u64 {
        let mut gas = 0_u64;
        let rent = Rent::get().expect("Rent get error");

        let mut iterations = 0_usize;

        let mut accounts = self.accounts.write().await;
        for (address, operation) in operations {
            let new_size = match operation {
                AccountOperation::Create { space } => space,
                AccountOperation::Resize { to, .. } => to,
            };
            accounts.entry(address).and_modify(|a| {
                a.size = new_size;
                a.additional_resize_steps =
                    new_size.saturating_sub(a.size_current).saturating_sub(1)
                        / MAX_PERMITTED_DATA_INCREASE;
                iterations = iterations.max(a.additional_resize_steps);
            });

            let allocate_cost = rent.minimum_balance(new_size);
            gas = gas.saturating_add(allocate_cost);
        }

        let iterations_cost = (iterations as u64) * LAMPORTS_PER_SIGNATURE;

        gas.saturating_add(iterations_cost)
    }

    async fn ethereum_account_map_or<F, R>(&self, address: &Address, default: R, f: F) -> R
    where
        F: FnOnce(&EthereumAccount) -> R,
    {
        self.add_ethereum_account(address, false).await;

        let mut accounts = self.accounts.write().await;
        let solana_account = accounts.get_mut(address).expect("get account error");

        if let Some(account_data) = &mut solana_account.data {
            let info = account_info(solana_account.account.as_ref(), account_data);
            EthereumAccount::from_account(&self.evm_loader, &info)
                .map(|mut ether_account| {
                    if let Some(account_overrides) = &self.state_overrides {
                        if let Some(account_override) = account_overrides.get(address) {
                            account_override.apply(&mut ether_account);
                        }
                    }
                    ether_account
                })
                .map_or(default, |a| f(&a))
        } else {
            default
        }
    }

    async fn ethereum_contract_map_or<F, R>(&self, address: &Address, default: R, f: F) -> R
    where
        F: FnOnce(ether_contract::ContractData) -> R,
    {
        self.add_ethereum_account(address, false).await;

        let mut accounts = self.accounts.write().await;
        let solana_account = accounts.get_mut(address).expect("get account error");

        if let Some(account_data) = &mut solana_account.data {
            let info = account_info(solana_account.account.as_ref(), account_data);
            let account = EthereumAccount::from_account(&self.evm_loader, &info);
            match &account {
                Ok(a) => a.contract_data().map_or(default, f),
                Err(_) => default,
            }
        } else {
            default
        }
    }
}

impl<'a> AccountStorage for EmulatorAccountStorage<'a> {
    fn neon_token_mint(&self) -> &Pubkey {
        info!("neon_token_mint");
        &self.neon_token_mint
    }

    fn operator(&self) -> &Pubkey {
        info!("operator");
        &FAKE_OPERATOR
    }

    fn program_id(&self) -> &Pubkey {
        debug!("program_id");
        &self.evm_loader
    }

    fn block_number(&self) -> U256 {
        info!("block_number");
        self.block_number.into()
    }

    fn block_timestamp(&self) -> U256 {
        info!("block_timestamp");
        self.block_timestamp.try_into().unwrap()
    }

    fn block_hash(&self, slot: u64) -> [u8; 32] {
        info!("block_hash {slot}");

        block(|| self.add_solana_account(slot_hashes::ID, false));

        if let Ok(Some(slot_hashes_account)) = block(|| self.get_account(&slot_hashes::ID)) {
            let slot_hashes_data = slot_hashes_account.data.as_slice();
            find_slot_hash(slot, slot_hashes_data)
        } else {
            panic!("Error querying account {} from Solana", slot_hashes::ID)
        }
    }

    fn exists(&self, address: &Address) -> bool {
        info!("exists {address}");

        block(|| self.add_ethereum_account(address, false));

        let accounts = block(|| self.accounts.read());
        accounts.contains_key(address)
    }

    fn nonce(&self, address: &Address) -> u64 {
        info!("nonce {address}");

        block(|| self.ethereum_account_map_or(address, 0_u64, |a| a.trx_count))
    }

    fn balance(&self, address: &Address) -> U256 {
        info!("balance {address}");

        block(|| self.ethereum_account_map_or(address, U256::ZERO, |a| a.balance))
    }

    fn code_size(&self, address: &Address) -> usize {
        info!("code_size {address}");
<<<<<<< HEAD

        self.ethereum_account_map_or(address, 0, |a| a.code_size as usize)
=======
        block(|| self.ethereum_account_map_or(address, 0, |a| a.code_size as usize))
>>>>>>> 9fcb13d3
    }

    fn code_hash(&self, address: &Address) -> [u8; 32] {
        use solana_sdk::keccak::hash;

        info!("code_hash {address}");

        // https://eips.ethereum.org/EIPS/eip-1052
        // https://eips.ethereum.org/EIPS/eip-161
        let is_non_existent_account = block(|| {
            self.ethereum_account_map_or(address, true, |a| {
                a.trx_count == 0 && a.balance == 0 && a.code_size == 0
            })
        });

        if is_non_existent_account {
            return <[u8; 32]>::default();
        }

        // return empty hash(&[]) as a default value, or code's hash if contract exists
        block(|| {
            self.ethereum_contract_map_or(address, hash(&[]).to_bytes(), |c| {
                hash(&c.code()).to_bytes()
            })
        })
    }

    fn code(&self, address: &Address) -> evm_loader::evm::Buffer {
        use evm_loader::evm::Buffer;

        info!("code {address}");

<<<<<<< HEAD
        self.ethereum_contract_map_or(address, Buffer::empty(), |c| {
            self.state_overrides
                .as_ref()
                .and_then(|account_overrides| account_overrides.get(address)?.code.as_ref())
                .map_or_else(
                    || Buffer::from_slice(&c.code()),
                    |code| Buffer::from_slice(&code.0),
                )
=======
        block(|| {
            self.ethereum_contract_map_or(address, Buffer::empty(), |c| {
                Buffer::from_slice(&c.code())
            })
>>>>>>> 9fcb13d3
        })
    }

    fn generation(&self, address: &Address) -> u32 {
        let value = block(|| self.ethereum_account_map_or(address, 0_u32, |c| c.generation));

        info!("account generation {address} - {value}");
        value
    }

    fn storage(&self, address: &Address, index: &U256) -> [u8; 32] {
        if let Some(account_overrides) = &self.state_overrides {
            if let Some(account_override) = account_overrides.get(address) {
                match (&account_override.state, &account_override.state_diff) {
                    (None, None) => (),
                    (Some(_), Some(_)) => {
                        panic!("Account {address} has both `state` and `stateDiff` overrides")
                    }
                    (Some(state), None) => {
                        return state
                            .get(index)
                            .map(|value| value.to_be_bytes())
                            .unwrap_or_default()
                    }
                    (None, Some(state_diff)) => {
                        if let Some(value) = state_diff.get(index) {
                            return value.to_be_bytes();
                        }
                    }
                }
            }
        }
        let value = if *index < U256::from(STORAGE_ENTRIES_IN_CONTRACT_ACCOUNT) {
            let index: usize = index.as_usize() * 32;
            block(|| {
                self.ethereum_contract_map_or(address, <[u8; 32]>::default(), |c| {
                    c.storage()[index..index + 32].try_into().unwrap()
                })
            })
        } else {
            let subindex = (index & 0xFF).as_u8();
            let index = index & !U256::new(0xFF);

            let (base, _) = address.find_solana_address(self.program_id());
            let storage_address = EthereumStorageAddress::new(self.program_id(), &base, &index);

            block(|| self.add_solana_account(*storage_address.pubkey(), false));

            let rpc_response = block(|| self.get_account(storage_address.pubkey()))
                .expect("Error querying account from Solana");

            if let Some(mut account) = rpc_response {
                if solana_sdk::system_program::check_id(&account.owner) {
                    debug!("read storage system owned");
                    <[u8; 32]>::default()
                } else {
                    let account_info = account_info(storage_address.pubkey(), &mut account);
                    let storage = EthereumStorage::from_account(&self.evm_loader, &account_info)
                        .expect("EthereumAccount ctor error");
                    if (storage.address != *address)
                        || (storage.index != index)
                        || (storage.generation != self.generation(address))
                    {
                        debug!("storage collision");
                        <[u8; 32]>::default()
                    } else {
                        storage.get(subindex)
                    }
                }
            } else {
                debug!("storage account doesn't exist");
                <[u8; 32]>::default()
            }
        };

        info!("storage {address} -> {index} = {}", hex::encode(value));

        value
    }

    fn solana_account_space(&self, address: &Address) -> Option<usize> {
        block(|| {
            self.ethereum_account_map_or(address, None, |account| Some(account.info.data_len()))
        })
    }

    fn chain_id(&self) -> u64 {
        info!("chain_id");

        self.chain_id
    }

    fn clone_solana_account(&self, address: &Pubkey) -> OwnedAccountInfo {
        info!("clone_solana_account {}", address);

        if address == &FAKE_OPERATOR {
            OwnedAccountInfo {
                key: FAKE_OPERATOR,
                is_signer: true,
                is_writable: false,
                lamports: 100 * 1_000_000_000,
                data: vec![],
                owner: solana_sdk::system_program::ID,
                executable: false,
                rent_epoch: 0,
            }
        } else {
            block(|| self.add_solana_account(*address, false));

            let mut account = block(|| self.get_account(address))
                .unwrap_or_default()
                .unwrap_or_default();
            let info = account_info(address, &mut account);

            OwnedAccountInfo::from_account_info(self.program_id(), &info)
        }
    }

    fn map_solana_account<F, R>(&self, address: &Pubkey, action: F) -> R
    where
        F: FnOnce(&AccountInfo) -> R,
    {
        block(|| self.add_solana_account(*address, false));

        let mut account = block(|| self.get_account(address))
            .unwrap_or_default()
            .unwrap_or_default();
        let info = account_info(address, &mut account);

        action(&info)
    }
}

/// Creates new instance of `AccountInfo` from `Account`.
pub fn account_info<'a>(key: &'a Pubkey, account: &'a mut Account) -> AccountInfo<'a> {
    AccountInfo {
        key,
        is_signer: false,
        is_writable: false,
        lamports: Rc::new(RefCell::new(&mut account.lamports)),
        data: Rc::new(RefCell::new(&mut account.data)),
        owner: &account.owner,
        executable: account.executable,
        rent_epoch: account.rent_epoch,
    }
}

pub fn make_solana_program_address(ether_address: &Address, program_id: &Pubkey) -> (Pubkey, u8) {
    Pubkey::find_program_address(
        &[&[ACCOUNT_SEED_VERSION], ether_address.as_bytes()],
        program_id,
    )
}<|MERGE_RESOLUTION|>--- conflicted
+++ resolved
@@ -32,12 +32,7 @@
     sysvar::{slot_hashes, Sysvar},
 };
 
-<<<<<<< HEAD
-use crate::types::PubkeyBase58;
-=======
-use crate::types::block;
-use crate::{types::PubkeyBase58, Config, Context};
->>>>>>> 9fcb13d3
+use crate::types::{block, PubkeyBase58};
 
 const FAKE_OPERATOR: Pubkey = pubkey!("neonoperator1111111111111111111111111111111");
 
@@ -85,8 +80,7 @@
         }
     }
 
-<<<<<<< HEAD
-    pub fn rpc_load(
+    pub async fn rpc_load(
         rpc_client: &dyn Rpc,
         evm_loader: &Pubkey,
         address: Address,
@@ -95,25 +89,13 @@
         let (key, _) = make_solana_program_address(&address, evm_loader);
         info!("get_account_from_solana {address} => {key}");
 
-        let account = match rpc_client.get_account(&key) {
+        let account = match rpc_client.get_account(&key).await {
             Ok(account) => Some(account),
             Err(err) => {
                 error!("rpc_client.get_account {key} error: {err:?}");
                 None
             }
         };
-=======
-    pub async fn rpc_load(
-        config: &Config,
-        context: &Context,
-        address: Address,
-        writable: bool,
-    ) -> Self {
-        let (key, _) = make_solana_program_address(&address, &config.evm_loader);
-        info!("get_account_from_solana {} => {}", address, key);
-
-        let account = context.rpc_client.get_account(&key).await.ok();
->>>>>>> 9fcb13d3
         Self::new(address, key, account, writable)
     }
 }
@@ -128,17 +110,10 @@
 
 #[allow(clippy::module_name_repetitions)]
 pub struct EmulatorAccountStorage<'a> {
-<<<<<<< HEAD
-    pub accounts: RefCell<HashMap<Address, NeonAccount>>,
-    pub solana_accounts: RefCell<HashMap<Pubkey, SolanaAccount>>,
+    pub accounts: RwLock<HashMap<Address, NeonAccount>>,
+    pub solana_accounts: RwLock<HashMap<Pubkey, SolanaAccount>>,
     rpc_client: &'a dyn Rpc,
     evm_loader: Pubkey,
-=======
-    pub accounts: RwLock<HashMap<Address, NeonAccount>>,
-    pub solana_accounts: RwLock<HashMap<Pubkey, SolanaAccount>>,
-    config: &'a Config,
-    context: &'a Context,
->>>>>>> 9fcb13d3
     block_number: u64,
     block_timestamp: i64,
     neon_token_mint: Pubkey,
@@ -148,15 +123,9 @@
 }
 
 impl<'a> EmulatorAccountStorage<'a> {
-<<<<<<< HEAD
-    pub fn new(
+    pub async fn new(
         rpc_client: &'a dyn Rpc,
         evm_loader: Pubkey,
-=======
-    pub async fn new(
-        config: &'a Config,
-        context: &'a Context,
->>>>>>> 9fcb13d3
         token_mint: Pubkey,
         chain_id: u64,
         commitment: CommitmentConfig,
@@ -165,7 +134,6 @@
     ) -> Self {
         trace!("backend::new");
 
-<<<<<<< HEAD
         let block_number = block_overrides
             .as_ref()
             .and_then(|overrides| overrides.number)
@@ -177,28 +145,12 @@
             .unwrap_or_else(|| rpc_client.get_block_time(block_number).unwrap_or_default());
 
         Self {
-            accounts: RefCell::new(HashMap::new()),
-            solana_accounts: RefCell::new(HashMap::new()),
+            accounts: RwLock::new(HashMap::new()),
+            solana_accounts: RwLock::new(HashMap::new()),
             rpc_client,
             evm_loader,
             block_number,
             block_timestamp,
-=======
-        let slot = context.rpc_client.get_slot().await.unwrap_or_default();
-        let timestamp = context
-            .rpc_client
-            .get_block_time(slot)
-            .await
-            .unwrap_or_default();
-
-        Self {
-            accounts: RwLock::new(HashMap::new()),
-            solana_accounts: RwLock::new(HashMap::new()),
-            config,
-            context,
-            block_number: slot,
-            block_timestamp: timestamp,
->>>>>>> 9fcb13d3
             neon_token_mint: token_mint,
             chain_id,
             commitment,
@@ -206,7 +158,6 @@
         }
     }
 
-<<<<<<< HEAD
     #[allow(clippy::too_many_arguments)]
     pub fn with_accounts(
         rpc_client: &'a dyn Rpc,
@@ -233,30 +184,18 @@
         storage
     }
 
-    pub fn initialize_cached_accounts(&self, addresses: &[Address], solana_accounts: &[Pubkey]) {
-=======
     pub async fn initialize_cached_accounts(
         &self,
         addresses: &[Address],
         solana_accounts: &[Pubkey],
     ) {
->>>>>>> 9fcb13d3
         let pubkeys: Vec<_> = addresses
             .iter()
             .map(|address| make_solana_program_address(address, &self.evm_loader).0)
             .chain(solana_accounts.iter().copied())
             .collect();
 
-<<<<<<< HEAD
-        if let Ok(accounts) = self.rpc_client.get_multiple_accounts(&pubkeys) {
-=======
-        if let Ok(accounts) = self
-            .context
-            .rpc_client
-            .get_multiple_accounts(&pubkeys)
-            .await
-        {
->>>>>>> 9fcb13d3
+        if let Ok(accounts) = self.rpc_client.get_multiple_accounts(&pubkeys).await {
             let entries = addresses
                 .iter()
                 .zip(accounts.iter().take(addresses.len()))
@@ -295,12 +234,7 @@
 
         let result = self
             .rpc_client
-<<<<<<< HEAD
-            .get_account_with_commitment(pubkey, self.commitment)?;
-=======
-            .get_account_with_commitment(pubkey, self.config.commitment)
-            .await?;
->>>>>>> 9fcb13d3
+            .get_account_with_commitment(pubkey, self.commitment).await?;
 
         accounts
             .entry(*pubkey)
@@ -314,25 +248,15 @@
         Ok(result.value)
     }
 
-<<<<<<< HEAD
-    pub fn get_account_from_solana(
-        rpc_client: &dyn Rpc,
-        evm_loader: &Pubkey,
-=======
     pub async fn get_account_from_solana(
-        config: &'a Config,
-        context: &'a Context,
->>>>>>> 9fcb13d3
+        rpc_client: &'a dyn Rpc,
+        evm_loader: &'a Pubkey,
         address: &Address,
     ) -> (Pubkey, Option<Account>) {
         let (solana_address, _solana_nonce) = make_solana_program_address(address, evm_loader);
         info!("get_account_from_solana {} => {}", address, solana_address);
 
-<<<<<<< HEAD
-        if let Ok(acc) = rpc_client.get_account(&solana_address) {
-=======
-        if let Ok(acc) = context.rpc_client.get_account(&solana_address).await {
->>>>>>> 9fcb13d3
+        if let Ok(acc) = rpc_client.get_account(&solana_address).await {
             trace!("Account found");
             trace!("Account data len {}", acc.data.len());
             trace!("Account owner {}", acc.owner);
@@ -354,11 +278,7 @@
             true
         } else {
             let account =
-<<<<<<< HEAD
-                NeonAccount::rpc_load(self.rpc_client, &self.evm_loader, *address, writable);
-=======
-                NeonAccount::rpc_load(self.config, self.context, *address, writable).await;
->>>>>>> 9fcb13d3
+                NeonAccount::rpc_load(self.rpc_client, &self.evm_loader, *address, writable).await;
             accounts.insert(*address, account);
 
             false
@@ -618,12 +538,8 @@
 
     fn code_size(&self, address: &Address) -> usize {
         info!("code_size {address}");
-<<<<<<< HEAD
-
-        self.ethereum_account_map_or(address, 0, |a| a.code_size as usize)
-=======
+
         block(|| self.ethereum_account_map_or(address, 0, |a| a.code_size as usize))
->>>>>>> 9fcb13d3
     }
 
     fn code_hash(&self, address: &Address) -> [u8; 32] {
@@ -656,21 +572,16 @@
 
         info!("code {address}");
 
-<<<<<<< HEAD
-        self.ethereum_contract_map_or(address, Buffer::empty(), |c| {
-            self.state_overrides
-                .as_ref()
-                .and_then(|account_overrides| account_overrides.get(address)?.code.as_ref())
-                .map_or_else(
-                    || Buffer::from_slice(&c.code()),
-                    |code| Buffer::from_slice(&code.0),
-                )
-=======
         block(|| {
             self.ethereum_contract_map_or(address, Buffer::empty(), |c| {
-                Buffer::from_slice(&c.code())
+                self.state_overrides
+                    .as_ref()
+                    .and_then(|account_overrides| account_overrides.get(address)?.code.as_ref())
+                    .map_or_else(
+                        || Buffer::from_slice(&c.code()),
+                        |code| Buffer::from_slice(&code.0),
+                    )
             })
->>>>>>> 9fcb13d3
         })
     }
 
