use async_trait::async_trait;
use evm_loader::account::legacy::{
    LegacyEtherData, LegacyStorageData, ACCOUNT_PREFIX_LEN_BEFORE_REVISION,
    TAG_ACCOUNT_BALANCE_BEFORE_REVISION, TAG_ACCOUNT_CONTRACT_BEFORE_REVISION,
    TAG_ACCOUNT_CONTRACT_DEPRECATED, TAG_STORAGE_CELL_BEFORE_REVISION, TAG_STORAGE_CELL_DEPRECATED,
};
use evm_loader::account::{ACCOUNT_PREFIX_LEN, TAG_ACCOUNT_CONTRACT, TAG_STORAGE_CELL};
use evm_loader::account_storage::find_slot_hash;
use evm_loader::types::Address;
use solana_sdk::rent::Rent;
use solana_sdk::system_program;
<<<<<<< HEAD
use solana_sdk::sysvar::{slot_hashes, Sysvar};
use std::collections::{BTreeMap, HashSet};
use std::{cell::RefCell, collections::HashMap, convert::TryInto, rc::Rc};

use crate::solana_emulator::get_solana_emulator;
=======
use solana_sdk::sysvar::slot_hashes;
use std::collections::HashSet;
use std::{cell::RefCell, collections::HashMap, convert::TryInto, rc::Rc};

use crate::account_update::update_account;
use crate::NeonResult;
>>>>>>> 3a179a97
use crate::{rpc::Rpc, NeonError};
use ethnum::U256;
use evm_loader::{
    account::{BalanceAccount, ContractAccount, StorageCell, StorageCellAddress},
    account_storage::AccountStorage,
    config::STORAGE_ENTRIES_IN_CONTRACT_ACCOUNT,
    executor::{Action, OwnedAccountInfo},
};
use log::{debug, info, trace};
use serde::{Deserialize, Serialize};
use solana_client::client_error;
use solana_sdk::{
    account::Account,
    account_info::AccountInfo,
    instruction::{AccountMeta, Instruction},
    pubkey,
    pubkey::Pubkey,
};

use crate::commands::get_config::{BuildConfigSimulator, ChainInfo};
use crate::tracing::{AccountOverride, AccountOverrides, BlockOverrides};
use serde_with::{serde_as, DisplayFromStr};

const FAKE_OPERATOR: Pubkey = pubkey!("neonoperator1111111111111111111111111111111");

#[serde_as]
#[derive(Debug, Clone, Serialize, Deserialize)]
pub struct SolanaAccount {
    #[serde_as(as = "DisplayFromStr")]
    pubkey: Pubkey,
    is_writable: bool,
    is_legacy: bool,
    #[serde(skip)]
    data: Option<Account>,
}

#[allow(clippy::module_name_repetitions)]
pub struct EmulatorAccountStorage<'rpc, T: Rpc> {
    pub accounts: RefCell<HashMap<Pubkey, SolanaAccount>>,
    pub gas: u64,
    rpc: &'rpc T,
    program_id: Pubkey,
    chains: Vec<ChainInfo>,
    block_number: u64,
    block_timestamp: i64,
    rent: Rent,
    state_overrides: Option<AccountOverrides>,
}

impl<'rpc, T: Rpc + BuildConfigSimulator> EmulatorAccountStorage<'rpc, T> {
    pub async fn new(
        rpc: &'rpc T,
        program_id: Pubkey,
        chains: Option<Vec<ChainInfo>>,
        block_overrides: Option<BlockOverrides>,
        state_overrides: Option<AccountOverrides>,
    ) -> Result<EmulatorAccountStorage<T>, NeonError> {
        trace!("backend::new");

        let block_number = match block_overrides.as_ref().and_then(|o| o.number) {
            None => rpc.get_slot().await?,
            Some(number) => number,
        };

        let block_timestamp = match block_overrides.as_ref().and_then(|o| o.time) {
            None => rpc.get_block_time(block_number).await?,
            Some(time) => time,
        };

        let chains = match chains {
            None => crate::commands::get_config::read_chains(rpc, program_id).await?,
            Some(chains) => chains,
        };

        let rent_account = rpc
            .get_account(&solana_sdk::sysvar::rent::id())
            .await?
            .value
            .ok_or(NeonError::AccountNotFound(solana_sdk::sysvar::rent::id()))?;
        let rent = bincode::deserialize::<Rent>(&rent_account.data)?;
        info!("Rent: {rent:?}");

        Ok(Self {
            accounts: RefCell::new(HashMap::new()),
            program_id,
            chains,
            gas: 0,
            rpc,
            block_number,
            block_timestamp,
            state_overrides,
            rent,
        })
    }

    pub async fn with_accounts(
        rpc: &'rpc T,
        program_id: Pubkey,
        accounts: &[Pubkey],
        chains: Option<Vec<ChainInfo>>,
        block_overrides: Option<BlockOverrides>,
        state_overrides: Option<AccountOverrides>,
    ) -> Result<EmulatorAccountStorage<'rpc, T>, NeonError> {
        let storage = Self::new(rpc, program_id, chains, block_overrides, state_overrides).await?;

        storage.download_accounts(accounts).await?;

        Ok(storage)
    }
}

impl<T: Rpc> EmulatorAccountStorage<'_, T> {
    async fn download_accounts(&self, pubkeys: &[Pubkey]) -> Result<(), NeonError> {
        let accounts = self.rpc.get_multiple_accounts(pubkeys).await?;

        let mut cache = self.accounts.borrow_mut();

        for (key, account) in pubkeys.iter().zip(accounts) {
            let account = SolanaAccount {
                pubkey: *key,
                is_writable: false,
                is_legacy: false,
                data: account.clone(),
            };

            cache.insert(*key, account);
        }

        Ok(())
    }

    pub async fn use_account(
        &self,
        pubkey: Pubkey,
        is_writable: bool,
    ) -> client_error::Result<Option<Account>> {
        if pubkey == FAKE_OPERATOR {
            return Ok(None);
        }

        if let Some(account) = self.accounts.borrow_mut().get_mut(&pubkey) {
            account.is_writable |= is_writable;
            return Ok(account.data.clone());
        }

        let response = self.rpc.get_account(&pubkey).await?;
        let account = response.value;

        self.accounts.borrow_mut().insert(
            pubkey,
            SolanaAccount {
                pubkey,
                is_writable,
                is_legacy: false,
                data: account.clone(),
            },
        );

        Ok(account)
    }

    pub async fn use_balance_account(
        &self,
        address: Address,
        chain_id: u64,
        is_writable: bool,
    ) -> NeonResult<(Pubkey, Option<Account>, Option<Account>)> {
        let (pubkey, _) = address.find_balance_address(self.program_id(), chain_id);
        let mut account = self.use_account(pubkey, is_writable).await?;

        if let Some(account) = &mut account {
            update_account(&self.program_id, &pubkey, account)?;
        }

        let legacy_account = if account.is_none() && (chain_id == self.default_chain_id()) {
            let (legacy_pubkey, _) = address.find_solana_address(self.program_id());
            self.use_account(legacy_pubkey, is_writable).await?
        } else {
            None
        };

        Ok((pubkey, account, legacy_account))
    }

    pub async fn use_contract_account(
        &self,
        address: Address,
        is_writable: bool,
    ) -> NeonResult<(Pubkey, Option<Account>)> {
        let (pubkey, _) = address.find_solana_address(self.program_id());
        let mut account = self.use_account(pubkey, is_writable).await?;

        if let Some(account) = &mut account {
            update_account(&self.program_id, &pubkey, account)?;
        }

        Ok((pubkey, account))
    }

    pub async fn use_storage_cell(
        &self,
        address: Address,
        index: U256,
        is_writable: bool,
    ) -> NeonResult<(Pubkey, Option<Account>)> {
        let (base, _) = address.find_solana_address(self.program_id());
        let cell_address = StorageCellAddress::new(self.program_id(), &base, &index);

        let mut account = self
            .use_account(*cell_address.pubkey(), is_writable)
            .await?;

        if let Some(account) = &mut account {
            update_account(&self.program_id, cell_address.pubkey(), account)?;
        }

        Ok((*cell_address.pubkey(), account))
    }

    pub async fn apply_actions(&mut self, actions: Vec<Action>) -> Result<(), NeonError> {
        info!("apply_actions");

        let mut new_balance_accounts = HashSet::new();

        for action in actions {
            #[allow(clippy::match_same_arms)]
            match action {
                Action::Transfer {
                    source,
                    target,
                    chain_id,
                    value,
                } => {
                    info!("neon transfer {value} from {source} to {target}");

                    self.use_balance_account(source, chain_id, true).await?;

                    let (key, target, legacy) =
                        self.use_balance_account(target, chain_id, true).await?;
                    if target.is_none() && legacy.is_none() {
                        new_balance_accounts.insert(key);
                    }
                }
                Action::Burn {
                    source,
                    value,
                    chain_id,
                } => {
                    info!("neon withdraw {value} from {source}");

                    self.use_balance_account(source, chain_id, true).await?;
                }
                Action::EvmSetStorage {
                    address,
                    index,
                    value,
                } => {
                    info!("set storage {address} -> {index} = {}", hex::encode(value));

                    if index < U256::from(STORAGE_ENTRIES_IN_CONTRACT_ACCOUNT as u64) {
                        self.use_contract_account(address, true).await?;
                    } else {
                        let index = index & !U256::new(0xFF);
                        let (_, account) = self.use_storage_cell(address, index, true).await?;

                        let cell_size = StorageCell::required_account_size(1);
                        let empty_size = StorageCell::required_account_size(0);

                        let gas = if account.is_none() {
                            self.rent.minimum_balance(cell_size)
                        } else {
                            let existing_value = self.storage(address, index).await;
                            if existing_value == [0_u8; 32] {
                                self.rent
                                    .minimum_balance(cell_size)
                                    .saturating_sub(self.rent.minimum_balance(empty_size))
                            } else {
                                0
                            }
                        };

                        self.gas = self.gas.saturating_add(gas);
                    }
                }
                Action::EvmIncrementNonce { address, chain_id } => {
                    info!("nonce increment {address}");

                    let (key, account, legacy) =
                        self.use_balance_account(address, chain_id, true).await?;
                    if account.is_none() && legacy.is_none() {
                        new_balance_accounts.insert(key);
                    }
                }
                Action::EvmSetCode {
                    address,
                    code,
                    chain_id: _,
                } => {
                    info!("set code {address} -> {} bytes", code.len());
                    self.use_contract_account(address, true).await?;

                    let space = ContractAccount::required_account_size(&code);
                    self.gas = self.gas.saturating_add(self.rent.minimum_balance(space));
                }
                Action::EvmSelfDestruct { address } => {
                    info!("selfdestruct {address}");
                }
                Action::ExternalInstruction {
                    program_id,
                    accounts,
                    fee,
                    ..
                } => {
                    info!("external call {program_id}");

                    self.use_account(program_id, false).await?;

                    for account in accounts {
                        self.use_account(account.pubkey, account.is_writable)
                            .await?;
                    }

                    self.gas = self.gas.saturating_add(fee);
                }
            }
        }

        self.gas = self.gas.saturating_add(
            self.rent
                .minimum_balance(BalanceAccount::required_account_size())
                .saturating_mul(new_balance_accounts.len() as u64),
        );

        Ok(())
    }

    pub async fn mark_legacy_accounts(&mut self) -> Result<(), NeonError> {
        let mut accounts = self.accounts.borrow_mut();
        let mut additional_balances = Vec::new();

        for (key, account) in accounts.iter_mut() {
            let Some(account_data) = account.data.as_mut() else {
                continue;
            };

            let info = account_info(key, account_data);
            if info.owner != self.program_id() {
                continue;
            }

            let Ok(tag) = evm_loader::account::tag(self.program_id(), &info) else {
                continue;
            };

            if tag == TAG_STORAGE_CELL_DEPRECATED {
                account.is_writable = true;
                account.is_legacy = true;
            }

            if tag == TAG_ACCOUNT_CONTRACT_DEPRECATED {
                account.is_writable = true;
                account.is_legacy = true;

                let legacy_data = LegacyEtherData::from_account(self.program_id(), &info)?;
                additional_balances.push(legacy_data.address);

                if (legacy_data.code_size > 0) || (legacy_data.generation > 0) {
                    // This is a contract, we need additional gas for conversion
                    let lamports = self
                        .rent
                        .minimum_balance(BalanceAccount::required_account_size());
                    self.gas = self.gas.saturating_add(lamports);
                }
            }

            if matches!(
                tag,
                TAG_ACCOUNT_BALANCE_BEFORE_REVISION
                    | TAG_ACCOUNT_CONTRACT_BEFORE_REVISION
                    | TAG_STORAGE_CELL_BEFORE_REVISION
            ) {
                const PREFIX_BEFORE: usize = ACCOUNT_PREFIX_LEN_BEFORE_REVISION;
                const PREFIX_AFTER: usize = ACCOUNT_PREFIX_LEN;
                const EXPANSION_LEN: usize = PREFIX_AFTER - PREFIX_BEFORE;

                account.is_writable = true;
                account.is_legacy = true;

                let lamports = self
                    .rent
                    .minimum_balance(EXPANSION_LEN)
                    .saturating_sub(self.rent.minimum_balance(0));

                self.gas = self.gas.saturating_add(lamports);
            }
        }

        for a in additional_balances {
            let (pubkey, _) = a.find_balance_address(self.program_id(), self.default_chain_id());
            let account = SolanaAccount {
                pubkey,
                is_writable: true,
                is_legacy: false,
                data: None,
            };

            accounts.insert(pubkey, account);
        }

        Ok(())
    }

    pub async fn ethereum_balance_map_or<F, L, R>(
        &self,
        address: Address,
        chain_id: u64,
        default: R,
        legacy_action: L,
        action: F,
    ) -> R
    where
        L: FnOnce(LegacyEtherData) -> R,
        F: FnOnce(BalanceAccount) -> R,
    {
        let (pubkey, mut account, mut legacy) = self
            .use_balance_account(address, chain_id, false)
            .await
            .unwrap();

        if let Some(account_data) = &mut account {
            let info = account_info(&pubkey, account_data);
            if let Ok(a) = BalanceAccount::from_account(self.program_id(), info) {
                return action(a);
            }
        }

        if chain_id != self.default_chain_id() {
            return default;
        }

        if let Some(legacy_data) = &mut legacy {
            let info = account_info(&pubkey, legacy_data);
            if let Ok(a) = LegacyEtherData::from_account(self.program_id(), &info) {
                return legacy_action(a);
            }
        }

        default
    }

    pub async fn ethereum_contract_map_or<F, L, R>(
        &self,
        address: Address,
        default: R,
        legacy_action: L,
        action: F,
    ) -> R
    where
        L: FnOnce(LegacyEtherData, &AccountInfo) -> R,
        F: FnOnce(ContractAccount) -> R,
    {
        let (pubkey, mut account) = self.use_contract_account(address, false).await.unwrap();

        let Some(account_data) = &mut account else {
            return default;
        };

        if system_program::check_id(&account_data.owner) {
            return default;
        }

        let info = account_info(&pubkey, account_data);
        let Ok(tag) = evm_loader::account::tag(self.program_id(), &info) else {
            return default;
        };

        match tag {
            TAG_ACCOUNT_CONTRACT => {
                let contract = ContractAccount::from_account(self.program_id(), info).unwrap();
                action(contract)
            }
            TAG_ACCOUNT_CONTRACT_DEPRECATED => {
                let legacy_data = LegacyEtherData::from_account(self.program_id(), &info).unwrap();
                legacy_action(legacy_data, &info)
            }
            _ => default,
        }
    }

    pub async fn ethereum_storage_map_or<F, L, R>(
        &self,
        address: Address,
        index: U256,
        default: R,
        legacy_action: L,
        action: F,
    ) -> R
    where
        L: FnOnce(LegacyStorageData, &AccountInfo) -> R,
        F: FnOnce(StorageCell) -> R,
    {
        let (pubkey, mut account) = self.use_storage_cell(address, index, false).await.unwrap();

        let Some(account_data) = &mut account else {
            return default;
        };

        if system_program::check_id(&account_data.owner) {
            return default;
        }

        let info = account_info(&pubkey, account_data);
        let Ok(tag) = evm_loader::account::tag(self.program_id(), &info) else {
            return default;
        };

        match tag {
            TAG_STORAGE_CELL => {
                let contract = StorageCell::from_account(self.program_id(), info).unwrap();
                action(contract)
            }
            TAG_STORAGE_CELL_DEPRECATED => {
                let legacy_data =
                    LegacyStorageData::from_account(self.program_id(), &info).unwrap();
                legacy_action(legacy_data, &info)
            }
            _ => default,
        }
    }

    fn account_override<F, R>(&self, address: Address, f: F) -> Option<R>
    where
        F: FnOnce(&AccountOverride) -> Option<R>,
    {
        self.state_overrides
            .as_ref()
            .and_then(|a| a.get(&address))
            .and_then(f)
    }
}

#[async_trait(?Send)]
impl<T: Rpc> AccountStorage for EmulatorAccountStorage<'_, T> {
    fn program_id(&self) -> &Pubkey {
        debug!("program_id");
        &self.program_id
    }

    fn operator(&self) -> Pubkey {
        info!("operator");
        FAKE_OPERATOR
    }

    fn block_number(&self) -> U256 {
        info!("block_number");
        self.block_number.into()
    }

    fn block_timestamp(&self) -> U256 {
        info!("block_timestamp");
        self.block_timestamp.try_into().unwrap()
    }

    fn rent(&self) -> &Rent {
        &self.rent
    }

    fn return_data(&self) -> Option<(Pubkey, Vec<u8>)> {
        info!("return_data");
        // TODO: implement return_data() method with SyncedAccountStorage implementation
        unimplemented!();
    }

    async fn block_hash(&self, slot: u64) -> [u8; 32] {
        info!("block_hash {slot}");

        if let Ok(Some(slot_hashes_account)) = self.use_account(slot_hashes::ID, false).await {
            let slot_hashes_data = slot_hashes_account.data.as_slice();
            find_slot_hash(slot, slot_hashes_data)
        } else {
            panic!("Error querying account {} from Solana", slot_hashes::ID)
        }
    }

    async fn nonce(&self, address: Address, chain_id: u64) -> u64 {
        info!("nonce {address}  {chain_id}");

        let nonce_override = self.account_override(address, |a| a.nonce);
        if let Some(nonce_override) = nonce_override {
            return nonce_override;
        }

        self.ethereum_balance_map_or(
            address,
            chain_id,
            u64::default(),
            |legacy| legacy.trx_count,
            |account| account.nonce(),
        )
        .await
    }

    async fn balance(&self, address: Address, chain_id: u64) -> U256 {
        info!("balance {address} {chain_id}");

        let balance_override = self.account_override(address, |a| a.balance);
        if let Some(balance_override) = balance_override {
            return balance_override;
        }

        self.ethereum_balance_map_or(
            address,
            chain_id,
            U256::default(),
            |legacy| legacy.balance,
            |account| account.balance(),
        )
        .await
    }

    fn is_valid_chain_id(&self, chain_id: u64) -> bool {
        for chain in &self.chains {
            if chain.id == chain_id {
                return true;
            }
        }

        false
    }

    fn chain_id_to_token(&self, chain_id: u64) -> Pubkey {
        for chain in &self.chains {
            if chain.id == chain_id {
                return chain.token;
            }
        }

        unreachable!();
    }

    fn default_chain_id(&self) -> u64 {
        for chain in &self.chains {
            if chain.name == "neon" {
                return chain.id;
            }
        }

        unreachable!();
    }

    async fn contract_chain_id(&self, address: Address) -> evm_loader::error::Result<u64> {
        use evm_loader::error::Error;

        let default_value = Err(Error::Custom(std::format!(
            "Account {address} - invalid tag"
        )));

        self.ethereum_contract_map_or(
            address,
            default_value,
            |_legacy, _| Ok(self.default_chain_id()),
            |a| Ok(a.chain_id()),
        )
        .await
    }

    fn contract_pubkey(&self, address: Address) -> (Pubkey, u8) {
        address.find_solana_address(self.program_id())
    }

    async fn code_size(&self, address: Address) -> usize {
        info!("code_size {address}");

        self.code(address).await.len()
    }

    async fn code(&self, address: Address) -> evm_loader::evm::Buffer {
        use evm_loader::evm::Buffer;

        info!("code {address}");

        let code_override = self.account_override(address, |a| a.code.clone());
        if let Some(code_override) = code_override {
            return Buffer::from_vec(code_override.0);
        }

        let code = self
            .ethereum_contract_map_or(
                address,
                Vec::default(),
                |legacy, info| legacy.read_code(info),
                |c| c.code().to_vec(),
            )
            .await;

        Buffer::from_vec(code)
    }

    async fn storage(&self, address: Address, index: U256) -> [u8; 32] {
        let storage_override = self.account_override(address, |a| a.storage(index));
        if let Some(storage_override) = storage_override {
            return storage_override;
        }

        let value = if index < U256::from(STORAGE_ENTRIES_IN_CONTRACT_ACCOUNT as u64) {
            let index: usize = index.as_usize();
            self.ethereum_contract_map_or(
                address,
                [0_u8; 32],
                |legacy, info| legacy.read_storage(info)[index],
                |c| c.storage_value(index),
            )
            .await
        } else {
            let subindex = (index & 0xFF).as_u8();
            let index = index & !U256::new(0xFF);

            self.ethereum_storage_map_or(
                address,
                index,
                <[u8; 32]>::default(),
                |legacy, info| legacy.read_value(subindex, info),
                |cell| cell.get(subindex),
            )
            .await
        };

        info!("storage {address} -> {index} = {}", hex::encode(value));

        value
    }

    async fn clone_solana_account(&self, address: &Pubkey) -> OwnedAccountInfo {
        info!("clone_solana_account {}", address);

        if address == &FAKE_OPERATOR {
            OwnedAccountInfo {
                key: FAKE_OPERATOR,
                is_signer: true,
                is_writable: false,
                lamports: 100 * 1_000_000_000,
                data: vec![],
                owner: system_program::ID,
                executable: false,
                rent_epoch: 0,
            }
        } else {
            let mut account = self
                .use_account(*address, false)
                .await
                .unwrap_or_default()
                .unwrap_or_default();

            let info = account_info(address, &mut account);
            OwnedAccountInfo::from_account_info(self.program_id(), &info)
        }
    }

    async fn map_solana_account<F, R>(&self, address: &Pubkey, action: F) -> R
    where
        F: FnOnce(&AccountInfo) -> R,
    {
        let mut account = self
            .use_account(*address, false)
            .await
            .unwrap_or_default()
            .unwrap_or_default();

        let info = account_info(address, &mut account);
        action(&info)
    }

    async fn emulate_solana_call(
        &self,
        program_id: &Pubkey,
        instruction_data: &[u8],
        meta: &[AccountMeta],
        accounts: &mut BTreeMap<Pubkey, OwnedAccountInfo>,
        seeds: &[Vec<Vec<u8>>],
    ) -> evm_loader::error::Result<()> {
        let instruction = Instruction::new_with_bytes(*program_id, instruction_data, meta.to_vec());
        let solana_emulator = get_solana_emulator().await;
        //let solana_emulator = self.solana_emulator.lock().expect("Lock solana_emulator");
        solana_emulator
            .emulate_solana_call(self, &instruction, accounts, seeds)
            .await
    }
}

/// Creates new instance of `AccountInfo` from `Account`.
pub fn account_info<'a>(key: &'a Pubkey, account: &'a mut Account) -> AccountInfo<'a> {
    AccountInfo {
        key,
        is_signer: false,
        is_writable: false,
        lamports: Rc::new(RefCell::new(&mut account.lamports)),
        data: Rc::new(RefCell::new(&mut account.data)),
        owner: &account.owner,
        executable: account.executable,
        rent_epoch: account.rent_epoch,
    }
}<|MERGE_RESOLUTION|>--- conflicted
+++ resolved
@@ -9,20 +9,13 @@
 use evm_loader::types::Address;
 use solana_sdk::rent::Rent;
 use solana_sdk::system_program;
-<<<<<<< HEAD
-use solana_sdk::sysvar::{slot_hashes, Sysvar};
-use std::collections::{BTreeMap, HashSet};
-use std::{cell::RefCell, collections::HashMap, convert::TryInto, rc::Rc};
-
+use solana_sdk::sysvar::slot_hashes;
+use std::collections::{BTreeMap, HashMap, HashSet};
+use std::{cell::RefCell, convert::TryInto, rc::Rc};
+
+use crate::account_update::update_account;
 use crate::solana_emulator::get_solana_emulator;
-=======
-use solana_sdk::sysvar::slot_hashes;
-use std::collections::HashSet;
-use std::{cell::RefCell, collections::HashMap, convert::TryInto, rc::Rc};
-
-use crate::account_update::update_account;
 use crate::NeonResult;
->>>>>>> 3a179a97
 use crate::{rpc::Rpc, NeonError};
 use ethnum::U256;
 use evm_loader::{
@@ -805,7 +798,6 @@
     ) -> evm_loader::error::Result<()> {
         let instruction = Instruction::new_with_bytes(*program_id, instruction_data, meta.to_vec());
         let solana_emulator = get_solana_emulator().await;
-        //let solana_emulator = self.solana_emulator.lock().expect("Lock solana_emulator");
         solana_emulator
             .emulate_solana_call(self, &instruction, accounts, seeds)
             .await
