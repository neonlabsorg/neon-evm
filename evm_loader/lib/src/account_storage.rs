use std::{cell::RefCell, collections::HashMap, convert::TryInto, rc::Rc};
use tokio::sync::RwLock;

use crate::{
    rpc::Rpc,
    types::trace::{AccountOverrides, BlockOverrides},
    NeonError,
};
use ethnum::U256;
use evm_loader::account::ether_contract;
use evm_loader::account_storage::{find_slot_hash, AccountOperation, AccountsOperations};
use evm_loader::{
    account::{
        ether_storage::EthereumStorageAddress, EthereumAccount, EthereumStorage,
        ACCOUNT_SEED_VERSION,
    },
    account_storage::AccountStorage,
    config::STORAGE_ENTRIES_IN_CONTRACT_ACCOUNT,
    executor::{Action, OwnedAccountInfo},
    gasometer::LAMPORTS_PER_SIGNATURE,
    types::Address,
};
use log::{debug, error, info, trace, warn};
use solana_client::client_error;
use solana_sdk::entrypoint::MAX_PERMITTED_DATA_INCREASE;
use solana_sdk::{
    account::Account,
    account_info::AccountInfo,
    commitment_config::CommitmentConfig,
    pubkey,
    pubkey::Pubkey,
    rent::Rent,
    sysvar::{slot_hashes, Sysvar},
};

use crate::types::{block, PubkeyBase58};

const FAKE_OPERATOR: Pubkey = pubkey!("neonoperator1111111111111111111111111111111");

#[derive(Debug, Clone, serde::Serialize)]
pub struct NeonAccount {
    address: Address,
    account: PubkeyBase58,
    writable: bool,
    new: bool,
    size: usize,
    size_current: usize,
    additional_resize_steps: usize,
    #[serde(skip)]
    data: Option<Account>,
}

impl NeonAccount {
    fn new(address: Address, pubkey: Pubkey, account: Option<Account>, writable: bool) -> Self {
        if let Some(account) = account {
            trace!("Account found {}", address);

            Self {
                address,
                account: pubkey.into(),
                writable,
                new: false,
                size: account.data.len(),
                size_current: account.data.len(),
                additional_resize_steps: 0,
                data: Some(account),
            }
        } else {
            trace!("Account not found {}", address);

            Self {
                address,
                account: pubkey.into(),
                writable,
                new: true,
                size: 0,
                size_current: 0,
                additional_resize_steps: 0,
                data: None,
            }
        }
    }

    pub async fn rpc_load(
        rpc_client: &dyn Rpc,
        evm_loader: &Pubkey,
        address: Address,
        writable: bool,
    ) -> Self {
        let (key, _) = make_solana_program_address(&address, evm_loader);
        info!("get_account_from_solana {address} => {key}");

        let account = match rpc_client.get_account(&key).await {
            Ok(account) => Some(account),
            Err(err) => {
                error!("rpc_client.get_account {key} error: {err:?}");
                None
            }
        };
        Self::new(address, key, account, writable)
    }
}

#[derive(Debug, Clone, serde::Serialize)]
pub struct SolanaAccount {
    pubkey: PubkeyBase58,
    is_writable: bool,
    #[serde(skip)]
    data: Option<Account>,
}

#[allow(clippy::module_name_repetitions)]
pub struct EmulatorAccountStorage<'a> {
    pub accounts: RwLock<HashMap<Address, NeonAccount>>,
    pub solana_accounts: RwLock<HashMap<Pubkey, SolanaAccount>>,
    rpc_client: &'a dyn Rpc,
    evm_loader: Pubkey,
    block_number: u64,
    block_timestamp: i64,
    neon_token_mint: Pubkey,
    chain_id: u64,
    commitment: CommitmentConfig,
    state_overrides: Option<AccountOverrides>,
}

impl<'a> EmulatorAccountStorage<'a> {
    pub async fn new(
        rpc_client: &'a dyn Rpc,
        evm_loader: Pubkey,
        token_mint: Pubkey,
        chain_id: u64,
        commitment: CommitmentConfig,
        block_overrides: &Option<BlockOverrides>,
        state_overrides: Option<AccountOverrides>,
    ) -> Result<EmulatorAccountStorage<'a>, NeonError> {
        trace!("backend::new");

        let block_number = match block_overrides
            .as_ref()
            .and_then(|overrides| overrides.number)
        {
            None => rpc_client.get_slot().await?,
            Some(number) => number,
        };

        let block_timestamp = match block_overrides
            .as_ref()
            .and_then(|overrides| overrides.time)
        {
            None => rpc_client.get_block_time(block_number).await?,
            Some(time) => time,
        };

        Ok(Self {
            accounts: RwLock::new(HashMap::new()),
            solana_accounts: RwLock::new(HashMap::new()),
            rpc_client,
            evm_loader,
            block_number,
            block_timestamp,
            neon_token_mint: token_mint,
            chain_id,
            commitment,
            state_overrides,
        })
    }

    #[allow(clippy::too_many_arguments)]
    pub async fn with_accounts(
        rpc_client: &'a dyn Rpc,
        evm_loader: Pubkey,
        token_mint: Pubkey,
        chain_id: u64,
        commitment: CommitmentConfig,
        accounts: &[Address],
        solana_accounts: &[Pubkey],
        block_overrides: &Option<BlockOverrides>,
        state_overrides: Option<AccountOverrides>,
    ) -> Result<EmulatorAccountStorage<'a>, NeonError> {
        let storage = Self::new(
            rpc_client,
            evm_loader,
            token_mint,
            chain_id,
            commitment,
            block_overrides,
            state_overrides,
        )
        .await?;
        storage
            .initialize_cached_accounts(accounts, solana_accounts)
            .await;

        Ok(storage)
    }

    pub async fn initialize_cached_accounts(
        &self,
        addresses: &[Address],
        solana_accounts: &[Pubkey],
    ) {
        let pubkeys: Vec<_> = addresses
            .iter()
            .map(|address| make_solana_program_address(address, &self.evm_loader).0)
            .chain(solana_accounts.iter().copied())
            .collect();

        if let Ok(accounts) = self.rpc_client.get_multiple_accounts(&pubkeys).await {
            let entries = addresses
                .iter()
                .zip(accounts.iter().take(addresses.len()))
                .zip(pubkeys.iter().take(addresses.len()));
            let mut accounts_storage = self.accounts.write().await;
            for ((&address, account), &pubkey) in entries {
                accounts_storage.insert(
                    address,
                    NeonAccount::new(address, pubkey, account.clone(), false),
                );
            }

            let entries = accounts.iter().skip(addresses.len()).zip(solana_accounts);
            let mut solana_accounts_storage = self.solana_accounts.write().await;
            for (account, &pubkey) in entries {
                solana_accounts_storage.insert(
                    pubkey,
                    SolanaAccount {
                        pubkey: pubkey.into(),
                        is_writable: false,
                        data: account.clone(),
                    },
                );
            }
        }
    }

    pub async fn get_account(&self, pubkey: &Pubkey) -> client_error::Result<Option<Account>> {
        let mut accounts = self.solana_accounts.write().await;

        if let Some(account) = accounts.get(pubkey) {
            if let Some(ref data) = account.data {
                return Ok(Some(data.clone()));
            }
        }

        let result = self
            .rpc_client
            .get_account_with_commitment(pubkey, self.commitment)
            .await?;

        accounts
            .entry(*pubkey)
            .and_modify(|a| a.data = result.value.clone())
            .or_insert(SolanaAccount {
                pubkey: pubkey.into(),
                is_writable: false,
                data: result.value.clone(),
            });

        Ok(result.value)
    }

    pub async fn get_account_from_solana(
        rpc_client: &'a dyn Rpc,
        evm_loader: &'a Pubkey,
        address: &Address,
    ) -> (Pubkey, Option<Account>) {
        let (solana_address, _solana_nonce) = make_solana_program_address(address, evm_loader);
        info!("get_account_from_solana {} => {}", address, solana_address);

        if let Ok(acc) = rpc_client.get_account(&solana_address).await {
            trace!("Account found");
            trace!("Account data len {}", acc.data.len());
            trace!("Account owner {}", acc.owner);

            (solana_address, Some(acc))
        } else {
            warn!("Account not found {}", address);

            (solana_address, None)
        }
    }

    async fn add_ethereum_account(&self, address: &Address, writable: bool) -> bool {
        let mut accounts = self.accounts.write().await;

        if let Some(ref mut account) = accounts.get_mut(address) {
            account.writable |= writable;

            true
        } else {
            let account =
                NeonAccount::rpc_load(self.rpc_client, &self.evm_loader, *address, writable).await;
            accounts.insert(*address, account);

            false
        }
    }

    async fn add_solana_account(&self, pubkey: Pubkey, is_writable: bool) {
        if solana_sdk::system_program::check_id(&pubkey) {
            return;
        }

        if pubkey == FAKE_OPERATOR {
            return;
        }

        let mut solana_accounts = self.solana_accounts.write().await;

        let account = SolanaAccount {
            pubkey: pubkey.into(),
            is_writable,
            data: None,
        };
        if is_writable {
            solana_accounts
                .entry(pubkey)
                // If account is present in cache ensure the data is not lost
                .and_modify(|a| a.is_writable = true)
                .or_insert(account);
        } else {
            solana_accounts.entry(pubkey).or_insert(account);
        }
    }

    pub async fn apply_actions(&self, actions: &[Action]) -> u64 {
        info!("apply_actions");

        let mut gas = 0_u64;
        let rent = Rent::get().expect("Rent get error");

        for action in actions {
            #[allow(clippy::match_same_arms)]
            match action {
                Action::NeonTransfer {
                    source,
                    target,
                    value,
                } => {
                    info!("neon transfer {value} from {source} to {target}");

                    self.add_ethereum_account(source, true).await;
                    self.add_ethereum_account(target, true).await;
                }
                Action::NeonWithdraw { source, value } => {
                    info!("neon withdraw {value} from {source}");

                    self.add_ethereum_account(source, true).await;
                }
                Action::EvmSetStorage {
                    address,
                    index,
                    value,
                } => {
                    info!("set storage {address} -> {index} = {}", hex::encode(value));

                    if *index < U256::from(STORAGE_ENTRIES_IN_CONTRACT_ACCOUNT) {
                        self.add_ethereum_account(address, true).await;
                    } else {
                        let (base, _) = address.find_solana_address(self.program_id());
                        let storage_account =
                            EthereumStorageAddress::new(self.program_id(), &base, index);
                        self.add_solana_account(*storage_account.pubkey(), true)
                            .await;

                        if self.storage(address, index) == [0_u8; 32] {
                            let metadata_size = EthereumStorage::SIZE;
                            let element_size = 1 + std::mem::size_of_val(value);

                            let cost = rent.minimum_balance(metadata_size + element_size);
                            gas = gas.saturating_add(cost);
                        }
                    }
                }
                Action::EvmIncrementNonce { address } => {
                    info!("nonce increment {address}");

                    self.add_ethereum_account(address, true).await;
                }
                Action::EvmSetCode { address, code } => {
                    info!("set code {address} -> {} bytes", code.len());

                    self.add_ethereum_account(address, true).await;
                }
                Action::EvmSelfDestruct { address } => {
                    info!("selfdestruct {address}");

                    self.add_ethereum_account(address, true).await;
                }
                Action::ExternalInstruction {
                    program_id,
                    accounts,
                    fee,
                    ..
                } => {
                    info!("external call {program_id}");

                    self.add_solana_account(*program_id, false).await;

                    for account in accounts {
                        self.add_solana_account(account.pubkey, account.is_writable)
                            .await;
                    }

                    gas = gas.saturating_add(*fee);
                }
            }
        }

        gas
    }

    pub async fn apply_accounts_operations(&self, operations: AccountsOperations) -> u64 {
        let mut gas = 0_u64;
        let rent = Rent::get().expect("Rent get error");

        let mut iterations = 0_usize;

        let mut accounts = self.accounts.write().await;
        for (address, operation) in operations {
            let new_size = match operation {
                AccountOperation::Create { space } => space,
                AccountOperation::Resize { to, .. } => to,
            };
            accounts.entry(address).and_modify(|a| {
                a.size = new_size;
                a.additional_resize_steps =
                    new_size.saturating_sub(a.size_current).saturating_sub(1)
                        / MAX_PERMITTED_DATA_INCREASE;
                iterations = iterations.max(a.additional_resize_steps);
            });

            let allocate_cost = rent.minimum_balance(new_size);
            gas = gas.saturating_add(allocate_cost);
        }

        let iterations_cost = (iterations as u64) * LAMPORTS_PER_SIGNATURE;

        gas.saturating_add(iterations_cost)
    }

    async fn ethereum_account_map_or<F, R>(&self, address: &Address, default: R, f: F) -> R
    where
        F: FnOnce(&EthereumAccount) -> R,
    {
        self.add_ethereum_account(address, false).await;

        let mut accounts = self.accounts.write().await;
        let solana_account = accounts.get_mut(address).expect("get account error");

        if let Some(account_data) = &mut solana_account.data {
            let info = account_info(solana_account.account.as_ref(), account_data);
            EthereumAccount::from_account(&self.evm_loader, &info)
                .map(|mut ether_account| {
                    if let Some(account_overrides) = &self.state_overrides {
                        if let Some(account_override) = account_overrides.get(address) {
                            account_override.apply(&mut ether_account);
                        }
                    }
                    ether_account
                })
                .map_or(default, |a| f(&a))
        } else {
            default
        }
    }

    async fn ethereum_contract_map_or<F, R>(&self, address: &Address, default: R, f: F) -> R
    where
        F: FnOnce(ether_contract::ContractData) -> R,
    {
        self.add_ethereum_account(address, false).await;

        let mut accounts = self.accounts.write().await;
        let solana_account = accounts.get_mut(address).expect("get account error");

        if let Some(account_data) = &mut solana_account.data {
            let info = account_info(solana_account.account.as_ref(), account_data);
            let account = EthereumAccount::from_account(&self.evm_loader, &info);
            match &account {
                Ok(a) => a.contract_data().map_or(default, f),
                Err(_) => default,
            }
        } else {
            default
        }
    }
}

impl<'a> AccountStorage for EmulatorAccountStorage<'a> {
    fn neon_token_mint(&self) -> &Pubkey {
        info!("neon_token_mint");
        &self.neon_token_mint
    }

    fn operator(&self) -> &Pubkey {
        info!("operator");
        &FAKE_OPERATOR
    }

    fn program_id(&self) -> &Pubkey {
        debug!("program_id");
        &self.evm_loader
    }

    fn block_number(&self) -> U256 {
        info!("block_number");
        self.block_number.into()
    }

    fn block_timestamp(&self) -> U256 {
        info!("block_timestamp");
        self.block_timestamp.try_into().unwrap()
    }

    fn block_hash(&self, slot: u64) -> [u8; 32] {
        info!("block_hash {slot}");

        block(self.add_solana_account(slot_hashes::ID, false));

        if let Ok(Some(slot_hashes_account)) = block(self.get_account(&slot_hashes::ID)) {
            let slot_hashes_data = slot_hashes_account.data.as_slice();
            find_slot_hash(slot, slot_hashes_data)
        } else {
            panic!("Error querying account {} from Solana", slot_hashes::ID)
        }
    }

    fn exists(&self, address: &Address) -> bool {
        info!("exists {address}");

        block(self.add_ethereum_account(address, false));

        let accounts = block(self.accounts.read());
        accounts.contains_key(address)
    }

    fn nonce(&self, address: &Address) -> u64 {
        info!("nonce {address}");

        block(self.ethereum_account_map_or(address, 0_u64, |a| a.trx_count))
    }

    fn balance(&self, address: &Address) -> U256 {
        info!("balance {address}");

        block(self.ethereum_account_map_or(address, U256::ZERO, |a| a.balance))
    }

    fn code_size(&self, address: &Address) -> usize {
        info!("code_size {address}");
<<<<<<< HEAD

        block(|| self.ethereum_account_map_or(address, 0, |a| a.code_size as usize))
=======
        block(self.ethereum_account_map_or(address, 0, |a| a.code_size as usize))
>>>>>>> 8cee0479
    }

    fn code_hash(&self, address: &Address) -> [u8; 32] {
        use solana_sdk::keccak::hash;

        info!("code_hash {address}");

        // https://eips.ethereum.org/EIPS/eip-1052
        // https://eips.ethereum.org/EIPS/eip-161
        let is_non_existent_account = block(self.ethereum_account_map_or(address, true, |a| {
            a.trx_count == 0 && a.balance == 0 && a.code_size == 0
        }));

        if is_non_existent_account {
            return <[u8; 32]>::default();
        }

        // return empty hash(&[]) as a default value, or code's hash if contract exists
        block(
            self.ethereum_contract_map_or(address, hash(&[]).to_bytes(), |c| {
                hash(&c.code()).to_bytes()
            }),
        )
    }

    fn code(&self, address: &Address) -> evm_loader::evm::Buffer {
        use evm_loader::evm::Buffer;

        info!("code {address}");

        block(
            self.ethereum_contract_map_or(address, Buffer::empty(), |c| {
<<<<<<< HEAD
                self.state_overrides
                    .as_ref()
                    .and_then(|account_overrides| account_overrides.get(address)?.code.as_ref())
                    .map_or_else(
                        || Buffer::from_slice(&c.code()),
                        |code| Buffer::from_slice(&code.0),
                    )
            })
        })
=======
                Buffer::from_slice(&c.code())
            }),
        )
>>>>>>> 8cee0479
    }

    fn generation(&self, address: &Address) -> u32 {
        let value = block(self.ethereum_account_map_or(address, 0_u32, |c| c.generation));

        info!("account generation {address} - {value}");
        value
    }

    fn storage(&self, address: &Address, index: &U256) -> [u8; 32] {
        if let Some(account_overrides) = &self.state_overrides {
            if let Some(account_override) = account_overrides.get(address) {
                match (&account_override.state, &account_override.state_diff) {
                    (None, None) => (),
                    (Some(_), Some(_)) => {
                        panic!("Account {address} has both `state` and `stateDiff` overrides")
                    }
                    (Some(state), None) => {
                        return state
                            .get(index)
                            .map(|value| value.to_be_bytes())
                            .unwrap_or_default()
                    }
                    (None, Some(state_diff)) => {
                        if let Some(value) = state_diff.get(index) {
                            return value.to_be_bytes();
                        }
                    }
                }
            }
        }
        let value = if *index < U256::from(STORAGE_ENTRIES_IN_CONTRACT_ACCOUNT) {
            let index: usize = index.as_usize() * 32;
            block(
                self.ethereum_contract_map_or(address, <[u8; 32]>::default(), |c| {
                    c.storage()[index..index + 32].try_into().unwrap()
                }),
            )
        } else {
            let subindex = (index & 0xFF).as_u8();
            let index = index & !U256::new(0xFF);

            let (base, _) = address.find_solana_address(self.program_id());
            let storage_address = EthereumStorageAddress::new(self.program_id(), &base, &index);

            block(self.add_solana_account(*storage_address.pubkey(), false));

            let rpc_response = block(self.get_account(storage_address.pubkey()))
                .expect("Error querying account from Solana");

            if let Some(mut account) = rpc_response {
                if solana_sdk::system_program::check_id(&account.owner) {
                    debug!("read storage system owned");
                    <[u8; 32]>::default()
                } else {
                    let account_info = account_info(storage_address.pubkey(), &mut account);
                    let storage = EthereumStorage::from_account(&self.evm_loader, &account_info)
                        .expect("EthereumAccount ctor error");
                    if (storage.address != *address)
                        || (storage.index != index)
                        || (storage.generation != self.generation(address))
                    {
                        debug!("storage collision");
                        <[u8; 32]>::default()
                    } else {
                        storage.get(subindex)
                    }
                }
            } else {
                debug!("storage account doesn't exist");
                <[u8; 32]>::default()
            }
        };

        info!("storage {address} -> {index} = {}", hex::encode(value));

        value
    }

    fn solana_account_space(&self, address: &Address) -> Option<usize> {
        block(self.ethereum_account_map_or(address, None, |account| Some(account.info.data_len())))
    }

    fn chain_id(&self) -> u64 {
        info!("chain_id");

        self.chain_id
    }

    fn clone_solana_account(&self, address: &Pubkey) -> OwnedAccountInfo {
        info!("clone_solana_account {}", address);

        if address == &FAKE_OPERATOR {
            OwnedAccountInfo {
                key: FAKE_OPERATOR,
                is_signer: true,
                is_writable: false,
                lamports: 100 * 1_000_000_000,
                data: vec![],
                owner: solana_sdk::system_program::ID,
                executable: false,
                rent_epoch: 0,
            }
        } else {
            block(self.add_solana_account(*address, false));

            let mut account = block(self.get_account(address))
                .unwrap_or_default()
                .unwrap_or_default();
            let info = account_info(address, &mut account);

            OwnedAccountInfo::from_account_info(self.program_id(), &info)
        }
    }

    fn map_solana_account<F, R>(&self, address: &Pubkey, action: F) -> R
    where
        F: FnOnce(&AccountInfo) -> R,
    {
        block(self.add_solana_account(*address, false));

        let mut account = block(self.get_account(address))
            .unwrap_or_default()
            .unwrap_or_default();
        let info = account_info(address, &mut account);

        action(&info)
    }
}

/// Creates new instance of `AccountInfo` from `Account`.
pub fn account_info<'a>(key: &'a Pubkey, account: &'a mut Account) -> AccountInfo<'a> {
    AccountInfo {
        key,
        is_signer: false,
        is_writable: false,
        lamports: Rc::new(RefCell::new(&mut account.lamports)),
        data: Rc::new(RefCell::new(&mut account.data)),
        owner: &account.owner,
        executable: account.executable,
        rent_epoch: account.rent_epoch,
    }
}

pub fn make_solana_program_address(ether_address: &Address, program_id: &Pubkey) -> (Pubkey, u8) {
    Pubkey::find_program_address(
        &[&[ACCOUNT_SEED_VERSION], ether_address.as_bytes()],
        program_id,
    )
}<|MERGE_RESOLUTION|>--- conflicted
+++ resolved
@@ -549,12 +549,8 @@
 
     fn code_size(&self, address: &Address) -> usize {
         info!("code_size {address}");
-<<<<<<< HEAD
-
-        block(|| self.ethereum_account_map_or(address, 0, |a| a.code_size as usize))
-=======
+
         block(self.ethereum_account_map_or(address, 0, |a| a.code_size as usize))
->>>>>>> 8cee0479
     }
 
     fn code_hash(&self, address: &Address) -> [u8; 32] {
@@ -587,7 +583,6 @@
 
         block(
             self.ethereum_contract_map_or(address, Buffer::empty(), |c| {
-<<<<<<< HEAD
                 self.state_overrides
                     .as_ref()
                     .and_then(|account_overrides| account_overrides.get(address)?.code.as_ref())
@@ -595,13 +590,8 @@
                         || Buffer::from_slice(&c.code()),
                         |code| Buffer::from_slice(&code.0),
                     )
-            })
-        })
-=======
-                Buffer::from_slice(&c.code())
             }),
         )
->>>>>>> 8cee0479
     }
 
     fn generation(&self, address: &Address) -> u32 {
