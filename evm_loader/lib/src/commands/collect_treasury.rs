use crate::rpc::check_account_for_fee;
use crate::{
    commands::get_neon_elf::read_elf_parameters_from_account, errors::NeonError, Config, Context,
    NeonResult,
};
use evm_loader::account::{MainTreasury, Treasury};
use log::{info, warn};
use serde::Serialize;
use solana_client::nonblocking::rpc_client::RpcClient;
use solana_sdk::{
    instruction::{AccountMeta, Instruction},
    message::Message,
    system_program,
    transaction::Transaction,
};
use spl_token::instruction::sync_native;

#[derive(Serialize)]
pub struct CollectTreasuryReturn {
    pub pool_address: String,
    pub balance: u64,
}

pub async fn execute(config: &Config, context: &Context) -> NeonResult<CollectTreasuryReturn> {
    let neon_params = read_elf_parameters_from_account(config, context).await?;
    let signer = context.signer()?;

    let pool_count: u32 = neon_params
        .get("NEON_POOL_COUNT")
        .and_then(|value| value.parse().ok())
        .ok_or(NeonError::IncorrectProgram(config.evm_loader))?;

    let main_balance_address = MainTreasury::address(&config.evm_loader).0;

    info!("Main pool balance: {}", main_balance_address);

    let client = context
        .rpc_client
        .as_any()
        .downcast_ref::<RpcClient>()
        .expect("cast to solana_client::rpc_client::RpcClient error");

    for i in 0..pool_count {
        let (aux_balance_address, _) = Treasury::address(&config.evm_loader, i);

        if let Some(aux_balance_account) = context
            .rpc_client
            .get_account_with_commitment(&aux_balance_address, config.commitment)
            .await?
            .value
        {
            let minimal_balance = context
                .rpc_client
                .get_minimum_balance_for_rent_exemption(aux_balance_account.data.len())
                .await?;
            let available_lamports = aux_balance_account.lamports.saturating_sub(minimal_balance);
            if available_lamports > 0 {
                info!(
                    "{:4}: collect {} lamports from {}",
                    i, available_lamports, aux_balance_address
                );
                let mut message = Message::new(
                    &[Instruction::new_with_bincode(
                        config.evm_loader,
                        &(30_u8, i),
                        vec![
                            AccountMeta::new(main_balance_address, false),
                            AccountMeta::new(aux_balance_address, false),
                            AccountMeta::new_readonly(system_program::id(), false),
                        ],
                    )],
                    Some(&signer.pubkey()),
                );
                let blockhash = context.rpc_client.get_latest_blockhash().await?;
                message.recent_blockhash = blockhash;

<<<<<<< HEAD
                check_account_for_fee(client, &context.signer.pubkey(), &message).await?;
=======
                check_account_for_fee(client, &signer.pubkey(), &message)?;
>>>>>>> 8cee0479

                let mut trx = Transaction::new_unsigned(message);
                trx.try_sign(&[&*signer], blockhash)?;
                context
                    .rpc_client
                    .send_and_confirm_transaction_with_spinner(&trx)
                    .await?;
            } else {
                info!("{:4}: skip account {}", i, aux_balance_address);
            }
        } else {
            warn!("{:4}: not found account {}", i, aux_balance_address);
        }
    }
    let mut message = Message::new(
        &[sync_native(&spl_token::id(), &main_balance_address)?],
        Some(&signer.pubkey()),
    );
    let blockhash = context.rpc_client.get_latest_blockhash().await?;
    message.recent_blockhash = blockhash;

<<<<<<< HEAD
    check_account_for_fee(client, &context.signer.pubkey(), &message).await?;
=======
    check_account_for_fee(client, &signer.pubkey(), &message)?;
>>>>>>> 8cee0479

    let mut trx = Transaction::new_unsigned(message);
    trx.try_sign(&[&*signer], blockhash)?;
    context
        .rpc_client
        .send_and_confirm_transaction_with_spinner(&trx)
        .await?;

    let main_balance_account = context
        .rpc_client
        .get_account(&main_balance_address)
        .await?;
    Ok(CollectTreasuryReturn {
        pool_address: main_balance_address.to_string(),
        balance: main_balance_account.lamports,
    })
}<|MERGE_RESOLUTION|>--- conflicted
+++ resolved
@@ -74,11 +74,7 @@
                 let blockhash = context.rpc_client.get_latest_blockhash().await?;
                 message.recent_blockhash = blockhash;
 
-<<<<<<< HEAD
                 check_account_for_fee(client, &context.signer.pubkey(), &message).await?;
-=======
-                check_account_for_fee(client, &signer.pubkey(), &message)?;
->>>>>>> 8cee0479
 
                 let mut trx = Transaction::new_unsigned(message);
                 trx.try_sign(&[&*signer], blockhash)?;
@@ -100,11 +96,7 @@
     let blockhash = context.rpc_client.get_latest_blockhash().await?;
     message.recent_blockhash = blockhash;
 
-<<<<<<< HEAD
     check_account_for_fee(client, &context.signer.pubkey(), &message).await?;
-=======
-    check_account_for_fee(client, &signer.pubkey(), &message)?;
->>>>>>> 8cee0479
 
     let mut trx = Transaction::new_unsigned(message);
     trx.try_sign(&[&*signer], blockhash)?;
