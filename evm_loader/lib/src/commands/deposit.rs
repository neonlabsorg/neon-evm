--- conflicted
+++ resolved
@@ -29,29 +29,16 @@
     amount: u64,
     ether_address: &Address,
 ) -> NeonResult<DepositReturn> {
-<<<<<<< HEAD
     let (ether_pubkey, _) = ether_address.find_solana_address(&evm_loader);
-=======
-    let (ether_pubkey, _) = ether_address.find_solana_address(&config.evm_loader);
-    let signer = context.signer()?;
->>>>>>> 8cee0479
 
     let token_mint_id = evm_loader::config::token_mint::id();
 
     let signer_token_pubkey = get_associated_token_address(&signer.pubkey(), &token_mint_id);
-<<<<<<< HEAD
     let evm_token_authority = Pubkey::find_program_address(&[b"Deposit"], &evm_loader).0;
     let evm_pool_pubkey = get_associated_token_address(&evm_token_authority, &token_mint_id);
 
     let instructions = vec![
         spl_approve_instruction(signer.pubkey(), signer_token_pubkey, ether_pubkey, amount),
-=======
-    let evm_token_authority = Pubkey::find_program_address(&[b"Deposit"], &config.evm_loader).0;
-    let evm_pool_pubkey = get_associated_token_address(&evm_token_authority, &token_mint_id);
-
-    let instructions = vec![
-        spl_approve_instruction(config, context, signer_token_pubkey, ether_pubkey, amount)?,
->>>>>>> 8cee0479
         deposit_instruction(
             evm_loader,
             signer.pubkey(),
@@ -63,7 +50,6 @@
     ];
 
     let mut finalize_message = Message::new(&instructions, Some(&signer.pubkey()));
-<<<<<<< HEAD
     let blockhash = rpc_client.get_latest_blockhash().await?;
     finalize_message.recent_blockhash = blockhash;
 
@@ -72,21 +58,6 @@
     let mut finalize_tx = Transaction::new_unsigned(finalize_message);
 
     finalize_tx.try_sign(&[signer], blockhash)?;
-=======
-    let blockhash = context.rpc_client.get_latest_blockhash().await?;
-    finalize_message.recent_blockhash = blockhash;
-
-    let client = context
-        .blocking_rpc_client
-        .as_ref()
-        .expect("Blocking RPC client not initialized");
-
-    check_account_for_fee(client, &signer.pubkey(), &finalize_message)?;
-
-    let mut finalize_tx = Transaction::new_unsigned(finalize_message);
-
-    finalize_tx.try_sign(&[&*signer], blockhash)?;
->>>>>>> 8cee0479
     debug!("signed: {:x?}", finalize_tx);
 
     let signature = rpc_client
@@ -110,11 +81,7 @@
     let accounts = vec![
         AccountMeta::new(source_pubkey, false),
         AccountMeta::new_readonly(delegate_pubkey, false),
-<<<<<<< HEAD
         AccountMeta::new_readonly(signer, true),
-=======
-        AccountMeta::new_readonly(context.signer()?.pubkey(), true),
->>>>>>> 8cee0479
     ];
 
     let data = TokenInstruction::Approve { amount }.pack();
@@ -134,26 +101,16 @@
     destination_pubkey: Pubkey,
     ether_address: &Address,
     ether_account_pubkey: Pubkey,
-<<<<<<< HEAD
 ) -> Instruction {
     Instruction::new_with_bincode(
         evm_loader,
-=======
-) -> NeonResult<Instruction> {
-    Ok(Instruction::new_with_bincode(
-        config.evm_loader,
->>>>>>> 8cee0479
         &(0x27_u8, ether_address.as_bytes()),
         vec![
             AccountMeta::new(source_pubkey, false),
             AccountMeta::new(destination_pubkey, false),
             AccountMeta::new(ether_account_pubkey, false),
             AccountMeta::new_readonly(spl_token::id(), false),
-<<<<<<< HEAD
             AccountMeta::new(signer, true),
-=======
-            AccountMeta::new(context.signer()?.pubkey(), true),
->>>>>>> 8cee0479
             AccountMeta::new_readonly(system_program::id(), false),
         ],
     ))
