--- conflicted
+++ resolved
@@ -173,25 +173,6 @@
     let chain_id = tx.chain_id().unwrap_or_else(|| storage.default_chain_id());
     storage.increment_nonce(origin, chain_id).await?;
 
-<<<<<<< HEAD
-    let mut backend = SyncedExecutorState::new(storage);
-    let mut evm = match Machine::new(&tx, origin, &mut backend, tracer).await {
-        Ok(evm) => evm,
-        Err(e) => {
-            error!("EVM creation failed {e:?}");
-            return Ok((EmulateResponse::revert(&e, &backend), None));
-        }
-    };
-
-    let (exit_status, steps_executed, tracer) = evm.execute(step_limit, &mut backend).await?;
-    if exit_status == ExitStatus::StepLimit {
-        error!("Step_limit={step_limit} exceeded");
-        return Ok((
-            EmulateResponse::revert(&NeonError::TooManySteps, &backend),
-            None,
-        ));
-    }
-=======
     let (exit_status, steps_executed, tracer, logs) = {
         let mut backend = SyncedExecutorState::new(storage);
         let mut evm = match Machine::new(&tx, origin, &mut backend, tracer).await {
@@ -210,7 +191,6 @@
                 None,
             ));
         }
->>>>>>> a844470d
 
         let logs = backend.backend().logs();
         (exit_status, steps_executed, tracer, logs)
