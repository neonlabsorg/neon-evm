--- conflicted
+++ resolved
@@ -147,15 +147,11 @@
         };
         let mut evm = Machine::new(trx, tx_params.from, &mut backend)?;
 
-<<<<<<< HEAD
         let (result, steps_executed) = evm.execute(step_limit, &mut backend)?;
-=======
-        let (result, steps_executed) = evm.execute(steps, &mut backend)?;
         if result == ExitStatus::StepLimit {
             return Err(NeonError::TooManySteps);
         }
 
->>>>>>> edf90d0f
         let actions = backend.into_actions();
         (result, actions, steps_executed)
     };
