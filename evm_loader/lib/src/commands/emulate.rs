--- conflicted
+++ resolved
@@ -60,15 +60,9 @@
 }
 
 #[allow(clippy::too_many_arguments)]
-<<<<<<< HEAD
-pub fn execute(
+pub async fn execute(
     rpc_client: &dyn Rpc,
     evm_loader: Pubkey,
-=======
-pub async fn execute(
-    config: &Config,
-    context: &Context,
->>>>>>> 9fcb13d3
     tx_params: TxParams,
     token_mint: Pubkey,
     chain_id: u64,
@@ -76,7 +70,7 @@
     commitment: CommitmentConfig,
     accounts: &[Address],
     solana_accounts: &[Pubkey],
-<<<<<<< HEAD
+    trace_call_config: TraceCallConfig,
     trace_call_config: TraceCallConfig,
 ) -> NeonResult<EmulationResultWithAccounts> {
     let (emulation_result, storage) = emulate_transaction(
@@ -90,7 +84,7 @@
         accounts,
         solana_accounts,
         trace_call_config,
-    )?;
+    ).await?;
     let accounts = storage.accounts.borrow().values().cloned().collect();
     let solana_accounts = storage.solana_accounts.borrow().values().cloned().collect();
 
@@ -101,30 +95,9 @@
         emulation_result,
     })
 }
-=======
-) -> NeonResult<EmulateReturn> {
-    let syscall_stubs = Stubs::new(context).await?;
-    solana_sdk::program_stubs::set_syscall_stubs(syscall_stubs);
-
-    let storage = EmulatorAccountStorage::new(config, context, token, chain).await;
-    storage
-        .initialize_cached_accounts(accounts, solana_accounts)
-        .await;
-
-    let trx = Transaction {
-        nonce: storage.nonce(&tx_params.from),
-        gas_price: U256::ZERO,
-        gas_limit: U256::MAX,
-        target: tx_params.to,
-        value: tx_params.value.unwrap_or_default(),
-        call_data: evm_loader::evm::Buffer::from_slice(&tx_params.data.unwrap_or_default()),
-        chain_id: Some(chain.into()),
-        ..Transaction::default()
-    };
->>>>>>> 9fcb13d3
 
 #[allow(clippy::too_many_arguments)]
-pub(crate) fn emulate_transaction<'a>(
+pub(crate) async fn emulate_transaction<'a>(
     rpc_client: &'a dyn Rpc,
     evm_loader: Pubkey,
     tx_params: TxParams,
@@ -136,7 +109,7 @@
     solana_accounts: &[Pubkey],
     trace_call_config: TraceCallConfig,
 ) -> Result<(EmulationResult, EmulatorAccountStorage<'a>), NeonError> {
-    setup_syscall_stubs(rpc_client)?;
+    setup_syscall_stubs(rpc_client).await?;
 
     let storage = EmulatorAccountStorage::with_accounts(
         rpc_client,
@@ -203,28 +176,9 @@
         ExitStatus::StepLimit => unreachable!(),
     };
 
-<<<<<<< HEAD
     Ok(EmulationResult {
         result,
         exit_status: status.to_owned(),
-=======
-    let accounts: Vec<NeonAccount> = storage.accounts.read().await.values().cloned().collect();
-
-    let solana_accounts: Vec<SolanaAccount> = storage
-        .solana_accounts
-        .read()
-        .await
-        .values()
-        .cloned()
-        .collect();
-
-    let result = EmulateReturn {
-        accounts,
-        solana_accounts,
-        token_accounts: vec![],
-        result: hex::encode(result),
-        exit_status: status.to_string(),
->>>>>>> 9fcb13d3
         steps_executed,
         used_gas: steps_gas + begin_end_gas + actions_gas + accounts_gas,
         actions,
