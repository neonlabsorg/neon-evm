use log::{debug, info};

use ethnum::U256;
use evm_loader::{
    account_storage::AccountStorage,
    config::{EVM_STEPS_MIN, PAYMENT_TO_TREASURE},
    evm::{ExitStatus, Machine},
    executor::{Action, ExecutorState},
    gasometer::LAMPORTS_PER_SIGNATURE,
    types::{Address, Transaction},
};
use serde::Serialize;

use crate::{
    account_storage::{EmulatorAccountStorage, NeonAccount, SolanaAccount},
    errors::NeonError,
    rpc::Rpc,
    syscall_stubs::Stubs,
<<<<<<< HEAD
    types::{trace::TraceCallConfig, TxParams},
    NeonResult,
=======
    types::block,
    Config, NeonResult,
>>>>>>> 8cee0479
};
use solana_sdk::{commitment_config::CommitmentConfig, pubkey::Pubkey};

#[derive(Debug, Clone, serde::Serialize)]
pub struct EmulationResult {
    #[serde(serialize_with = "serde_hex")]
    pub result: Vec<u8>,
    pub exit_status: String,
    pub steps_executed: u64,
    pub used_gas: u64,
    pub actions: Vec<Action>,
}

#[derive(Debug, Clone, serde::Serialize)]
pub struct EmulationResultWithAccounts {
    pub accounts: Vec<NeonAccount>,
    pub solana_accounts: Vec<SolanaAccount>,
    pub token_accounts: Vec<SolanaAccount>,
    #[serde(flatten)]
    pub emulation_result: EmulationResult,
}

fn serde_hex<S>(value: &[u8], s: S) -> Result<S::Ok, S::Error>
where
    S: serde::Serializer,
{
    s.serialize_str(&hex::encode(value))
}

#[derive(Serialize)]
pub struct EmulateReturn {
    pub accounts: Vec<NeonAccount>,
    pub solana_accounts: Vec<SolanaAccount>,
    pub token_accounts: Vec<()>,
    pub result: String,
    pub exit_status: String,
    pub steps_executed: u64,
    pub used_gas: u64,
    pub actions: Vec<Action>,
}

#[allow(clippy::too_many_arguments)]
pub async fn execute(
    rpc_client: &dyn Rpc,
    evm_loader: Pubkey,
    tx_params: TxParams,
    token_mint: Pubkey,
    chain_id: u64,
    step_limit: u64,
    commitment: CommitmentConfig,
    accounts: &[Address],
    solana_accounts: &[Pubkey],
    trace_call_config: TraceCallConfig,
) -> NeonResult<EmulationResultWithAccounts> {
    let (emulation_result, storage) = emulate_transaction(
        rpc_client,
        evm_loader,
        tx_params,
        token_mint,
        chain_id,
        step_limit,
        commitment,
        accounts,
        solana_accounts,
        trace_call_config,
    )
    .await?;
    let accounts = storage.accounts.read().await.values().cloned().collect();
    let solana_accounts = storage
        .solana_accounts
        .read()
        .await
        .values()
        .cloned()
        .collect();

    Ok(EmulationResultWithAccounts {
        accounts,
        solana_accounts,
        token_accounts: vec![],
        emulation_result,
    })
}

#[allow(clippy::too_many_arguments)]
pub(crate) async fn emulate_transaction<'a>(
    rpc_client: &'a dyn Rpc,
    evm_loader: Pubkey,
    tx_params: TxParams,
    token_mint: Pubkey,
    chain_id: u64,
    step_limit: u64,
    commitment: CommitmentConfig,
    accounts: &[Address],
    solana_accounts: &[Pubkey],
    trace_call_config: TraceCallConfig,
) -> Result<(EmulationResult, EmulatorAccountStorage<'a>), NeonError> {
    setup_syscall_stubs(rpc_client).await?;

    let storage = EmulatorAccountStorage::with_accounts(
        rpc_client,
        evm_loader,
        token_mint,
        chain_id,
        commitment,
        accounts,
        solana_accounts,
        &trace_call_config.block_overrides,
        trace_call_config.state_overrides,
    )
    .await?;

    emulate_trx(tx_params, &storage, chain_id, step_limit)
        .await
        .map(move |result| (result, storage))
}

pub(crate) async fn emulate_trx<'a>(
    tx_params: TxParams,
    storage: &'a EmulatorAccountStorage<'a>,
    chain_id: u64,
    step_limit: u64,
) -> Result<EmulationResult, NeonError> {
    let (exit_status, actions, steps_executed) = {
        let mut backend = ExecutorState::new(storage);
        let trx = Transaction {
            nonce: tx_params
                .nonce
                .unwrap_or_else(|| storage.nonce(&tx_params.from)),
            gas_price: U256::ZERO,
            gas_limit: tx_params.gas_limit.unwrap_or_default(),
            target: tx_params.to,
            value: tx_params.value.unwrap_or_default(),
            call_data: evm_loader::evm::Buffer::from_slice(&tx_params.data.unwrap_or_default()),
            chain_id: Some(chain_id.into()),
            ..Transaction::default()
        };
        let mut evm = Machine::new(trx, tx_params.from, &mut backend)?;

        let (result, steps_executed) = evm.execute(step_limit, &mut backend)?;
        if result == ExitStatus::StepLimit {
            return Err(NeonError::TooManySteps);
        }

        let actions = backend.into_actions();
        (result, actions, steps_executed)
    };

    debug!("Execute done, result={exit_status:?}");
    debug!("{steps_executed} steps executed");

    let accounts_operations = storage.calc_accounts_operations(&actions);

    let max_iterations = (steps_executed + (EVM_STEPS_MIN - 1)) / EVM_STEPS_MIN;
    let steps_gas = max_iterations * (LAMPORTS_PER_SIGNATURE + PAYMENT_TO_TREASURE);
    let begin_end_gas = 2 * LAMPORTS_PER_SIGNATURE;
    let actions_gas = block(storage.apply_actions(&actions));
    let accounts_gas = block(storage.apply_accounts_operations(accounts_operations));
    info!("Gas - steps: {steps_gas}, actions: {actions_gas}, accounts: {accounts_gas}");

    let (result, status) = match exit_status {
        ExitStatus::Return(v) => (v, "succeed"),
        ExitStatus::Revert(v) => (v, "revert"),
        ExitStatus::Stop | ExitStatus::Suicide => (vec![], "succeed"),
        ExitStatus::StepLimit => unreachable!(),
    };

<<<<<<< HEAD
    Ok(EmulationResult {
        result,
        exit_status: status.to_owned(),
=======
    let accounts: Vec<NeonAccount> = block(storage.accounts.read()).values().cloned().collect();

    let solana_accounts: Vec<SolanaAccount> = block(storage.solana_accounts.read())
        .values()
        .cloned()
        .collect();

    let result = EmulateReturn {
        accounts,
        solana_accounts,
        token_accounts: vec![],
        result: hex::encode(result),
        exit_status: status.to_string(),
>>>>>>> 8cee0479
        steps_executed,
        used_gas: steps_gas + begin_end_gas + actions_gas + accounts_gas,
        actions,
    })
}

pub(crate) async fn setup_syscall_stubs(rpc_client: &dyn Rpc) -> Result<(), NeonError> {
    let syscall_stubs = Stubs::new(rpc_client).await?;
    solana_sdk::program_stubs::set_syscall_stubs(syscall_stubs);

    Ok(())
}<|MERGE_RESOLUTION|>--- conflicted
+++ resolved
@@ -16,13 +16,8 @@
     errors::NeonError,
     rpc::Rpc,
     syscall_stubs::Stubs,
-<<<<<<< HEAD
     types::{trace::TraceCallConfig, TxParams},
-    NeonResult,
-=======
-    types::block,
     Config, NeonResult,
->>>>>>> 8cee0479
 };
 use solana_sdk::{commitment_config::CommitmentConfig, pubkey::Pubkey};
 
@@ -190,25 +185,9 @@
         ExitStatus::StepLimit => unreachable!(),
     };
 
-<<<<<<< HEAD
     Ok(EmulationResult {
         result,
-        exit_status: status.to_owned(),
-=======
-    let accounts: Vec<NeonAccount> = block(storage.accounts.read()).values().cloned().collect();
-
-    let solana_accounts: Vec<SolanaAccount> = block(storage.solana_accounts.read())
-        .values()
-        .cloned()
-        .collect();
-
-    let result = EmulateReturn {
-        accounts,
-        solana_accounts,
-        token_accounts: vec![],
-        result: hex::encode(result),
         exit_status: status.to_string(),
->>>>>>> 8cee0479
         steps_executed,
         used_gas: steps_gas + begin_end_gas + actions_gas + accounts_gas,
         actions,
