use log::{debug, info};

use ethnum::U256;
use evm_loader::{
    account_storage::AccountStorage,
    config::{EVM_STEPS_MIN, PAYMENT_TO_TREASURE},
    evm::{ExitStatus, Machine},
    executor::{Action, ExecutorState},
    gasometer::LAMPORTS_PER_SIGNATURE,
    types::{Address, Transaction},
};
use serde::Serialize;

use crate::{
    account_storage::{EmulatorAccountStorage, NeonAccount, SolanaAccount},
    errors::NeonError,
    rpc::Rpc,
    syscall_stubs::Stubs,
    types::{trace::TraceCallConfig, TxParams},
    NeonResult,
};
use solana_sdk::{commitment_config::CommitmentConfig, pubkey::Pubkey};

#[derive(Debug, Clone, serde::Serialize)]
pub struct EmulationResult {
    #[serde(serialize_with = "serde_hex")]
    pub result: Vec<u8>,
    pub exit_status: String,
    pub steps_executed: u64,
    pub used_gas: u64,
    pub actions: Vec<Action>,
}

#[derive(Debug, Clone, serde::Serialize)]
pub struct EmulationResultWithAccounts {
    pub accounts: Vec<NeonAccount>,
    pub solana_accounts: Vec<SolanaAccount>,
    pub token_accounts: Vec<SolanaAccount>,
    #[serde(flatten)]
    pub emulation_result: EmulationResult,
}

fn serde_hex<S>(value: &[u8], s: S) -> Result<S::Ok, S::Error>
where
    S: serde::Serializer,
{
    s.serialize_str(&hex::encode(value))
}

#[derive(Serialize)]
pub struct EmulateReturn {
    pub accounts: Vec<NeonAccount>,
    pub solana_accounts: Vec<SolanaAccount>,
    pub token_accounts: Vec<()>,
    pub result: String,
    pub exit_status: String,
    pub steps_executed: u64,
    pub used_gas: u64,
    pub actions: Vec<Action>,
}

#[allow(clippy::too_many_arguments)]
pub fn execute(
    rpc_client: &dyn Rpc,
    evm_loader: Pubkey,
    tx_params: TxParams,
    token_mint: Pubkey,
    chain_id: u64,
    step_limit: u64,
    commitment: CommitmentConfig,
    accounts: &[Address],
    solana_accounts: &[Pubkey],
    trace_call_config: TraceCallConfig,
) -> NeonResult<EmulationResultWithAccounts> {
    let (emulation_result, storage) = emulate_transaction(
        rpc_client,
        evm_loader,
        tx_params,
        token_mint,
        chain_id,
        step_limit,
        commitment,
        accounts,
        solana_accounts,
        trace_call_config,
    )?;
    let accounts = storage.accounts.borrow().values().cloned().collect();
    let solana_accounts = storage.solana_accounts.borrow().values().cloned().collect();

<<<<<<< HEAD
    Ok(EmulationResultWithAccounts {
        accounts,
        solana_accounts,
        token_accounts: vec![],
        emulation_result,
    })
}
=======
    let storage = EmulatorAccountStorage::new(config, context, token, chain);
    storage.initialize_cached_accounts(accounts, solana_accounts);

    let trx = Transaction {
        nonce: storage.nonce(&tx_params.from),
        gas_price: U256::ZERO,
        gas_limit: U256::MAX,
        target: tx_params.to,
        value: tx_params.value.unwrap_or_default(),
        call_data: evm_loader::evm::Buffer::from_slice(&tx_params.data.unwrap_or_default()),
        chain_id: Some(chain.into()),
        ..Transaction::default()
    };
>>>>>>> abd54d6c

#[allow(clippy::too_many_arguments)]
pub(crate) fn emulate_transaction<'a>(
    rpc_client: &'a dyn Rpc,
    evm_loader: Pubkey,
    tx_params: TxParams,
    token_mint: Pubkey,
    chain_id: u64,
    step_limit: u64,
    commitment: CommitmentConfig,
    accounts: &[Address],
    solana_accounts: &[Pubkey],
    trace_call_config: TraceCallConfig,
) -> Result<(EmulationResult, EmulatorAccountStorage<'a>), NeonError> {
    setup_syscall_stubs(rpc_client)?;

    let storage = EmulatorAccountStorage::with_accounts(
        rpc_client,
        evm_loader,
        token_mint,
        chain_id,
        commitment,
        accounts,
        solana_accounts,
        &trace_call_config.block_overrides,
        trace_call_config.state_overrides,
    );

    emulate_trx(tx_params, &storage, chain_id, step_limit).map(move |result| (result, storage))
}

pub(crate) fn emulate_trx(
    tx_params: TxParams,
    storage: &EmulatorAccountStorage,
    chain_id: u64,
    step_limit: u64,
) -> Result<EmulationResult, NeonError> {
    let (exit_status, actions, steps_executed) = {
        let mut backend = ExecutorState::new(storage);
        let trx = Transaction {
            nonce: tx_params
                .nonce
                .unwrap_or_else(|| storage.nonce(&tx_params.from)),
            gas_price: U256::ZERO,
            gas_limit: tx_params.gas_limit.unwrap_or_default(),
            target: tx_params.to,
            value: tx_params.value.unwrap_or_default(),
            call_data: evm_loader::evm::Buffer::new(&tx_params.data.unwrap_or_default()),
            chain_id: Some(chain_id.into()),
            ..Transaction::default()
        };
        let mut evm = Machine::new(trx, tx_params.from, &mut backend)?;

        let (result, steps_executed) = evm.execute(step_limit, &mut backend)?;
        let actions = backend.into_actions();
        (result, actions, steps_executed)
    };

    debug!("Execute done, result={exit_status:?}");
    debug!("{steps_executed} steps executed");

    if exit_status == ExitStatus::StepLimit {
        return Err(NeonError::TooManySteps);
    }

    let accounts_operations = storage.calc_accounts_operations(&actions);

    let max_iterations = (steps_executed + (EVM_STEPS_MIN - 1)) / EVM_STEPS_MIN;
    let steps_gas = max_iterations * (LAMPORTS_PER_SIGNATURE + PAYMENT_TO_TREASURE);
    let begin_end_gas = 2 * LAMPORTS_PER_SIGNATURE;
    let actions_gas = storage.apply_actions(&actions);
    let accounts_gas = storage.apply_accounts_operations(accounts_operations);
    info!("Gas - steps: {steps_gas}, actions: {actions_gas}, accounts: {accounts_gas}");

    let (result, status) = match exit_status {
        ExitStatus::Return(v) => (v, "succeed"),
        ExitStatus::Revert(v) => (v, "revert"),
        ExitStatus::Stop | ExitStatus::Suicide => (vec![], "succeed"),
        ExitStatus::StepLimit => unreachable!(),
    };

    Ok(EmulationResult {
        result,
        exit_status: status.to_owned(),
        steps_executed,
        used_gas: steps_gas + begin_end_gas + actions_gas + accounts_gas,
        actions,
    })
}

pub(crate) fn setup_syscall_stubs(rpc_client: &dyn Rpc) -> Result<(), NeonError> {
    let syscall_stubs = Stubs::new(rpc_client)?;
    solana_sdk::program_stubs::set_syscall_stubs(syscall_stubs);

    Ok(())
}<|MERGE_RESOLUTION|>--- conflicted
+++ resolved
@@ -87,7 +87,6 @@
     let accounts = storage.accounts.borrow().values().cloned().collect();
     let solana_accounts = storage.solana_accounts.borrow().values().cloned().collect();
 
-<<<<<<< HEAD
     Ok(EmulationResultWithAccounts {
         accounts,
         solana_accounts,
@@ -95,21 +94,6 @@
         emulation_result,
     })
 }
-=======
-    let storage = EmulatorAccountStorage::new(config, context, token, chain);
-    storage.initialize_cached_accounts(accounts, solana_accounts);
-
-    let trx = Transaction {
-        nonce: storage.nonce(&tx_params.from),
-        gas_price: U256::ZERO,
-        gas_limit: U256::MAX,
-        target: tx_params.to,
-        value: tx_params.value.unwrap_or_default(),
-        call_data: evm_loader::evm::Buffer::from_slice(&tx_params.data.unwrap_or_default()),
-        chain_id: Some(chain.into()),
-        ..Transaction::default()
-    };
->>>>>>> abd54d6c
 
 #[allow(clippy::too_many_arguments)]
 pub(crate) fn emulate_transaction<'a>(
@@ -157,7 +141,7 @@
             gas_limit: tx_params.gas_limit.unwrap_or_default(),
             target: tx_params.to,
             value: tx_params.value.unwrap_or_default(),
-            call_data: evm_loader::evm::Buffer::new(&tx_params.data.unwrap_or_default()),
+            call_data: evm_loader::evm::Buffer::from_slice(&tx_params.data.unwrap_or_default()),
             chain_id: Some(chain_id.into()),
             ..Transaction::default()
         };
