--- conflicted
+++ resolved
@@ -191,7 +191,6 @@
             value: tx_params.value.unwrap_or_default(),
             call_data: evm_loader::evm::Buffer::from_slice(&tx_params.data.unwrap_or_default()),
             chain_id: Some(chain_id.into()),
-<<<<<<< HEAD
             v: U256::default(),
             r: U256::default(),
             s: U256::default(),
@@ -200,12 +199,8 @@
             hash: <[u8; 32]>::default(),
             signed_hash: <[u8; 32]>::default(),
         });
-        let mut evm = Machine::new(&trx, tx_params.from, &mut backend)?;
-=======
-            ..Transaction::default()
-        };
-        let mut evm = Machine::new(trx, tx_params.from, &mut backend, tracer)?;
->>>>>>> 13a4e791
+
+        let mut evm = Machine::new(&trx, tx_params.from, &mut backend, tracer)?;
 
         let (result, steps_executed) = evm.execute(step_limit, &mut backend)?;
         if result == ExitStatus::StepLimit {
