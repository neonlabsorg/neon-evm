use evm_loader::{account::EthereumAccount, types::Address};
use serde::{Deserialize, Serialize};

use crate::{
    account_storage::{account_info, EmulatorAccountStorage},
    errors::NeonError,
    Config, Context, NeonResult,
};
use std::fmt;

#[derive(Serialize, Deserialize)]
pub struct GetEtherAccountDataReturn {
    pub solana_address: String,
    pub address: Address,
    pub bump_seed: u8,
    pub trx_count: u64,
    pub rw_blocked: bool,
    pub balance: String,
    pub generation: u32,
    pub code_size: u32,
    pub code: String,
}

<<<<<<< HEAD
impl fmt::Display for GetEtherAccountDataReturn {
    fn fmt(&self, f: &mut fmt::Formatter<'_>) -> fmt::Result {
        write!(
            f,
            "(solana_address: {:?}, address: {:?}, trx_count: {:?}, balance: {:?}, code_size: {:?}, ...)",
            self.solana_address, self.address, self.trx_count, self.balance, self.code_size)
    }
}

pub fn execute(
=======
pub async fn execute(
>>>>>>> 170c695a
    config: &Config,
    context: &Context,
    ether_address: &Address,
) -> NeonResult<GetEtherAccountDataReturn> {
    match EmulatorAccountStorage::get_account_from_solana(config, context, ether_address).await {
        (solana_address, Some(mut acc)) => {
            let acc_info = account_info(&solana_address, &mut acc);
            let account_data =
                EthereumAccount::from_account(&config.evm_loader, &acc_info).unwrap();
            let contract_code = account_data
                .contract_data()
                .map_or_else(Vec::new, |c| c.code().to_vec());

            Ok(GetEtherAccountDataReturn {
                solana_address: solana_address.to_string(),
                address: account_data.address,
                bump_seed: account_data.bump_seed,
                trx_count: account_data.trx_count,
                rw_blocked: account_data.rw_blocked,
                balance: account_data.balance.to_string(),
                generation: account_data.generation,
                code_size: account_data.code_size,
                code: hex::encode(contract_code),
            })
        }
        (solana_address, None) => Err(NeonError::AccountNotFound(solana_address)),
    }
}<|MERGE_RESOLUTION|>--- conflicted
+++ resolved
@@ -21,7 +21,6 @@
     pub code: String,
 }
 
-<<<<<<< HEAD
 impl fmt::Display for GetEtherAccountDataReturn {
     fn fmt(&self, f: &mut fmt::Formatter<'_>) -> fmt::Result {
         write!(
@@ -31,10 +30,7 @@
     }
 }
 
-pub fn execute(
-=======
 pub async fn execute(
->>>>>>> 170c695a
     config: &Config,
     context: &Context,
     ether_address: &Address,
