--- conflicted
+++ resolved
@@ -17,16 +17,11 @@
 );
 
 /// # Errors
-<<<<<<< HEAD
-pub fn build_hash_rpc_client(config: &Config, hash: &str) -> Result<Box<dyn rpc::Rpc>, NeonError> {
-    let hash = <[u8; 32]>::from_hex(truncate_0x(hash))?;
-=======
 pub async fn build_hash_rpc_client(
     config: &Config,
     hash: &str,
 ) -> Result<FullRpcClient, NeonError> {
-    let hash = <[u8; 32]>::from_hex(truncate(hash))?;
->>>>>>> 9fcb13d3
+    let hash = <[u8; 32]>::from_hex(truncate_0x(hash))?;
 
     Ok((
         Arc::new(
@@ -85,29 +80,7 @@
 /// # Errors
 pub fn build_rpc_client(config: &Config, slot: Option<u64>) -> Result<FullRpcClient, NeonError> {
     if let Some(slot) = slot {
-<<<<<<< HEAD
         return build_call_db_client(config, slot);
-    }
-
-    Ok(Box::new(RpcClient::new_with_commitment(
-        config.json_rpc_url.clone(),
-        config.commitment,
-    )))
-}
-
-/// # Errors
-pub fn build_call_db_client(config: &Config, slot: u64) -> Result<Box<dyn rpc::Rpc>, NeonError> {
-    let config = config
-        .db_config
-        .clone()
-        .ok_or(NeonError::InvalidChDbConfig)?;
-    Ok(Box::new(CallDbClient::new(&config, slot)))
-=======
-        let config = config
-            .db_config
-            .clone()
-            .ok_or(NeonError::InvalidChDbConfig)?;
-        return Ok((Arc::new(CallDbClient::new(&config, slot)), None));
     }
 
     Ok((
@@ -120,5 +93,13 @@
             config.commitment,
         ))),
     ))
->>>>>>> 9fcb13d3
+}
+
+/// # Errors
+pub fn build_call_db_client(config: &Config, slot: u64) -> Result<FullRpcClient, NeonError> {
+    let config = config
+        .db_config
+        .clone()
+        .ok_or(NeonError::InvalidChDbConfig)?;
+    Ok((Arc::new(CallDbClient::new(&config, slot)), None))
 }