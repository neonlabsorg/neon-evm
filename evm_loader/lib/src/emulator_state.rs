use ethnum::U256;
use maybe_async::maybe_async;

use evm_loader::account_storage::AccountStorage;
use evm_loader::error::Result;
use evm_loader::evm::database::Database;
use evm_loader::evm::Buffer as EvmBuffer;
use evm_loader::evm::{Context, ExitStatus};
use evm_loader::executor::{
    precompile_extension::PrecompiledContracts, Action, ExecutorState, OwnedAccountInfo,
};
use evm_loader::types::Address;
use solana_sdk::instruction::Instruction;
use solana_sdk::pubkey::Pubkey;
use solana_sdk::rent::Rent;

#[derive(Default, Clone, Copy)]
pub struct ExecuteStatus {
    pub external_solana_calls: bool,
    pub reverts_before_solana_calls: bool,
    pub reverts_after_solana_calls: bool,
}

/// Represents the state of executor abstracted away from a self.backend.
/// UPDATE `serialize/deserialize` WHEN THIS STRUCTURE CHANGES
pub struct EmulatorState<'a, B: AccountStorage> {
    inner_state: ExecutorState<'a, B>,
    pub execute_status: ExecuteStatus,
}

impl<'a, B: AccountStorage> EmulatorState<'a, B> {
    #[must_use]
    pub fn new(backend: &'a B) -> Self {
        Self {
            inner_state: ExecutorState::new(backend),
            execute_status: ExecuteStatus::default(),
        }
    }

    pub fn into_actions(self) -> Vec<Action> {
        self.inner_state.into_actions()
    }

    pub fn exit_status(&self) -> Option<&ExitStatus> {
        self.inner_state.exit_status()
    }

    pub fn set_exit_status(&mut self, status: ExitStatus) {
        self.inner_state.set_exit_status(status);
    }

    pub fn call_depth(&self) -> usize {
        self.inner_state.call_depth()
    }
}

#[maybe_async(?Send)]
impl<'a, B: AccountStorage> Database for EmulatorState<'a, B> {
    fn program_id(&self) -> &Pubkey {
        self.inner_state.program_id()
    }
    fn operator(&self) -> Pubkey {
        self.inner_state.operator()
    }
    fn chain_id_to_token(&self, chain_id: u64) -> Pubkey {
        self.inner_state.chain_id_to_token(chain_id)
    }
    fn contract_pubkey(&self, address: Address) -> (Pubkey, u8) {
        self.inner_state.contract_pubkey(address)
    }

    async fn nonce(&self, from_address: Address, from_chain_id: u64) -> Result<u64> {
        self.inner_state.nonce(from_address, from_chain_id).await
    }

    async fn increment_nonce(&mut self, address: Address, chain_id: u64) -> Result<()> {
        self.inner_state.increment_nonce(address, chain_id).await
    }

    async fn balance(&self, from_address: Address, from_chain_id: u64) -> Result<U256> {
        self.inner_state.balance(from_address, from_chain_id).await
    }

    async fn transfer(
        &mut self,
        source: Address,
        target: Address,
        chain_id: u64,
        value: U256,
    ) -> Result<()> {
        self.inner_state
            .transfer(source, target, chain_id, value)
            .await
    }

    async fn burn(&mut self, source: Address, chain_id: u64, value: U256) -> Result<()> {
        self.inner_state.burn(source, chain_id, value).await
    }

    async fn code_size(&self, from_address: Address) -> Result<usize> {
        self.inner_state.code_size(from_address).await
    }

    async fn code(&self, from_address: Address) -> Result<EvmBuffer> {
        self.inner_state.code(from_address).await
    }

    async fn set_code(&mut self, address: Address, chain_id: u64, code: Vec<u8>) -> Result<()> {
        self.inner_state.set_code(address, chain_id, code).await
    }

<<<<<<< HEAD
    async fn selfdestruct(&mut self, address: Address) -> Result<()> {
        self.inner_state.selfdestruct(address).await
    }

=======
>>>>>>> d80f39bd
    async fn storage(&self, from_address: Address, from_index: U256) -> Result<[u8; 32]> {
        self.inner_state.storage(from_address, from_index).await
    }

    async fn set_storage(&mut self, address: Address, index: U256, value: [u8; 32]) -> Result<()> {
        self.inner_state.set_storage(address, index, value).await
    }

    async fn block_hash(&self, number: U256) -> Result<[u8; 32]> {
        self.inner_state.block_hash(number).await
    }

    fn block_number(&self) -> Result<U256> {
        self.inner_state.block_number()
    }

    fn block_timestamp(&self) -> Result<U256> {
        self.inner_state.block_timestamp()
    }

    async fn external_account(&self, address: Pubkey) -> Result<OwnedAccountInfo> {
        self.inner_state.external_account(address).await
    }

    fn rent(&self) -> &Rent {
        self.inner_state.rent()
    }

    fn return_data(&self) -> Option<(Pubkey, Vec<u8>)> {
        self.inner_state.return_data()
    }

    fn set_return_data(&mut self, data: &[u8]) {
        self.inner_state.set_return_data(data)
    }

    async fn map_solana_account<F, R>(&self, address: &Pubkey, action: F) -> R
    where
        F: FnOnce(&solana_sdk::account_info::AccountInfo) -> R,
    {
        self.inner_state.map_solana_account(address, action).await
    }

    fn snapshot(&mut self) {
        self.inner_state.snapshot()
    }

    fn revert_snapshot(&mut self) {
        if self.execute_status.external_solana_calls {
            self.execute_status.reverts_after_solana_calls = true;
        } else {
            self.execute_status.reverts_before_solana_calls = true;
        }

        self.inner_state.revert_snapshot()
    }

    fn commit_snapshot(&mut self) {
        self.inner_state.commit_snapshot()
    }

    async fn precompile_extension(
        &mut self,
        context: &Context,
        address: &Address,
        data: &[u8],
        is_static: bool,
    ) -> Option<Result<Vec<u8>>> {
        PrecompiledContracts::call_precompile_extension(self, context, address, data, is_static)
            .await
    }

    fn default_chain_id(&self) -> u64 {
        self.inner_state.default_chain_id()
    }

    fn is_valid_chain_id(&self, chain_id: u64) -> bool {
        self.inner_state.is_valid_chain_id(chain_id)
    }

    async fn contract_chain_id(&self, contract: Address) -> Result<u64> {
        self.inner_state.contract_chain_id(contract).await
    }

    async fn queue_external_instruction(
        &mut self,
        instruction: Instruction,
        seeds: Vec<Vec<Vec<u8>>>,
        fee: u64,
        emulated_internally: bool,
    ) -> Result<()> {
        if !emulated_internally {
            self.execute_status.external_solana_calls = true;
        }

        self.inner_state
            .queue_external_instruction(instruction, seeds, fee, emulated_internally)
            .await
    }
}<|MERGE_RESOLUTION|>--- conflicted
+++ resolved
@@ -109,13 +109,6 @@
         self.inner_state.set_code(address, chain_id, code).await
     }
 
-<<<<<<< HEAD
-    async fn selfdestruct(&mut self, address: Address) -> Result<()> {
-        self.inner_state.selfdestruct(address).await
-    }
-
-=======
->>>>>>> d80f39bd
     async fn storage(&self, from_address: Address, from_index: U256) -> Result<[u8; 32]> {
         self.inner_state.storage(from_address, from_index).await
     }
