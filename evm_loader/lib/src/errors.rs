//! Error types
#![allow(clippy::use_self)]

use std::net::AddrParseError;

use log::error;
use solana_cli::cli::CliError as SolanaCliError;
use solana_client::client_error::ClientError as SolanaClientError;
use solana_client::tpu_client::TpuSenderError as SolanaTpuSenderError;
use solana_sdk::program_error::ProgramError as SolanaProgramError;
use solana_sdk::pubkey::{Pubkey, PubkeyError as SolanaPubkeyError};
use solana_sdk::signer::SignerError as SolanaSignerError;
use thiserror::Error;

use crate::commands::init_environment::EnvironmentError;
use crate::types::PgError;

/// Errors that may be returned by the neon-cli program.
#[derive(Debug, Error)]
pub enum NeonError {
    /// Std IO Error
    #[error("Std I/O error. {0:?}")]
    StdIoError(#[from] std::io::Error),
    /// Solana Client Error
    #[error("Solana program error. {0:?}")]
    ProgramError(#[from] SolanaProgramError),
    /// Solana Client Error
    #[error("Solana client error. {0:?}")]
    ClientError(#[from] SolanaClientError),
    /// Solana Signer Error
    #[error("Solana signer error. {0:?}")]
    SignerError(#[from] SolanaSignerError),
    /// Solana Cli Error
    #[error("Solana CLI error. {0:?}")]
    CliError(#[from] SolanaCliError),
    /// TPU Sender Error
    #[error("TPU sender error. {0:?}")]
    TpuSenderError(#[from] SolanaTpuSenderError),
    /// Pubkey Error
    #[error("Pubkey Error. {0:?}")]
    PubkeyError(#[from] SolanaPubkeyError),
    /// EVM Loader Error
    #[error("EVM Error. {0}")]
    EvmError(#[from] evm_loader::error::Error),
    /// Need specify evm_loader
    #[error("EVM loader must be specified.")]
    EvmLoaderNotSpecified,
    /// Need specify fee payer
    #[error("Keypair must be specified.")]
    KeypairNotSpecified,
    /// Incorrect program
    #[error("Incorrect program {0:?}")]
    IncorrectProgram(Pubkey),
    #[error("Account not found {0:?}.")]
    AccountNotFound(Pubkey),
    /// Account is not BFP
    #[error("Account is not BPF {0:?}.")]
    AccountIsNotBpf(Pubkey),
    /// Account is not upgradeable
    #[error("Account is not upgradeable {0:?}.")]
    AccountIsNotUpgradeable(Pubkey),
    /// Program data account not found
    #[error("Associated PDA not found {0:?} for Program {1:?}.")]
    AssociatedPdaNotFound(Pubkey, Pubkey),
    /// Program data account not found
    #[error("Invalid Associated PDA {0:?} for Program {1:?}.")]
    InvalidAssociatedPda(Pubkey, Pubkey),
    #[error("")]
    InvalidChDbConfig,
    /// too many steps
    #[error("Too many steps")]
    TooManySteps,
    #[error("Incorrect address {0:?}.")]
    IncorrectAddress(String),
    #[error("Incorrect index {0:?}.")]
    IncorrectIndex(String),
    #[error("Tx parameters parsing error {0:?}.")]
    TxParametersParsingError(String),
    #[error("AddrParseError. {0:?}")]
    AddrParseError(#[from] AddrParseError),
<<<<<<< HEAD
    #[error("AxumError. {0:?}")]
    AxumError(#[from] axum::Error),
=======

    #[error("ActixError. {0:?}")]
    ActixError(#[from] actix_web::error::Error),

>>>>>>> 9fcb13d3
    #[error("SolanaClientError. {0:?}")]
    SolanaClientError(solana_client::client_error::ClientError),
    /// Environment Error
    #[error("Environment error {0:?}")]
    EnvironmentError(#[from] EnvironmentError),
    /// Environment incomplete and should be corrected (some item missed or can be fixed)
    #[error("Incomplete environment")]
    IncompleteEnvironment,
    /// Environment in wrong state (some item in wrong state)
    #[error("Wrong environment")]
    WrongEnvironment,
    #[error("Hex Error. {0}")]
    FromHexError(#[from] hex::FromHexError),
    #[error("PostgreSQL Error: {0}")]
    PostgreError(#[from] PgError),
    #[error("Panic: {0}")]
    Panic(String),
}

impl NeonError {
    pub fn error_code(&self) -> i32 {
        match self {
            NeonError::IncompleteEnvironment => 50,
            NeonError::WrongEnvironment => 51,
            NeonError::EnvironmentError(_) => 52,
            NeonError::Panic(_) => 101,
            NeonError::StdIoError(_) => 102,
            NeonError::ProgramError(_) => 111,
            NeonError::SignerError(_) => 112,
            NeonError::ClientError(_) => 113,
            NeonError::CliError(_) => 114,
            NeonError::TpuSenderError(_) => 115,
            NeonError::PubkeyError(_) => 116,
            NeonError::EvmError(_) => 117,
            NeonError::AddrParseError(_) => 118,
            NeonError::ActixError(_) => 119,
            NeonError::SolanaClientError(_) => 120,
            NeonError::EvmLoaderNotSpecified => 201,
            NeonError::KeypairNotSpecified => 202,
            NeonError::IncorrectProgram(_) => 203,
            NeonError::AccountNotFound(_) => 205,
            NeonError::AccountIsNotBpf(_) => 226,
            NeonError::AccountIsNotUpgradeable(_) => 227,
            NeonError::AssociatedPdaNotFound(_, _) => 241,
            NeonError::InvalidAssociatedPda(_, _) => 242,
            NeonError::TooManySteps => 245,
            NeonError::FromHexError(_) => 246,
            NeonError::InvalidChDbConfig => 247,
            NeonError::IncorrectAddress(_) => 248,
            NeonError::IncorrectIndex(_) => 249,
            NeonError::TxParametersParsingError(_) => 250,
            NeonError::PostgreError(_) => 251,
        }
    }
}

#[derive(Debug, Error)]
pub enum NeonAPIError {
    /// Std IO Error
    #[error("Std I/O error. {0:?}")]
    StdIoError(#[from] std::io::Error),
}<|MERGE_RESOLUTION|>--- conflicted
+++ resolved
@@ -78,15 +78,8 @@
     TxParametersParsingError(String),
     #[error("AddrParseError. {0:?}")]
     AddrParseError(#[from] AddrParseError),
-<<<<<<< HEAD
-    #[error("AxumError. {0:?}")]
-    AxumError(#[from] axum::Error),
-=======
-
     #[error("ActixError. {0:?}")]
     ActixError(#[from] actix_web::error::Error),
-
->>>>>>> 9fcb13d3
     #[error("SolanaClientError. {0:?}")]
     SolanaClientError(solana_client::client_error::ClientError),
     /// Environment Error
