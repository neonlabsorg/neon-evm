--- conflicted
+++ resolved
@@ -78,15 +78,8 @@
     TxParametersParsingError(String),
     #[error("AddrParseError. {0:?}")]
     AddrParseError(#[from] AddrParseError),
-<<<<<<< HEAD
-    #[error("ActixError. {0:?}")]
-    ActixError(#[from] actix_web::error::Error),
-=======
-
     #[error("AxumError. {0:?}")]
     AxumError(#[from] axum::Error),
-
->>>>>>> 8cee0479
     #[error("SolanaClientError. {0:?}")]
     SolanaClientError(solana_client::client_error::ClientError),
     /// Environment Error
