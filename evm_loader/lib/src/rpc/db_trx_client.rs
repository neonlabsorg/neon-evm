--- conflicted
+++ resolved
@@ -31,18 +31,11 @@
 impl TrxDbClient {
     pub async fn new(config: &ChDbConfig, hash: [u8; 32]) -> Self {
         let tracer_db = TracerDb::new(config);
-<<<<<<< HEAD
-        let indexer_db = IndexerDb::new(config);
-        let sol_sig = indexer_db.get_sol_sig(&hash).unwrap_or_else(|e| {
-            panic!("get_sol_sig for hash: 0x{} error: {e:?}", hex::encode(hash))
-        });
-=======
         let indexer_db = IndexerDb::new(config).await;
         let sol_sig = indexer_db
             .get_sol_sig(&hash)
             .await
             .unwrap_or_else(|_| panic!("get_sol_sig error, hash: 0x{}", hex::encode(hash)));
->>>>>>> 9fcb13d3
 
         Self {
             hash,
