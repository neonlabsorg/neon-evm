--- conflicted
+++ resolved
@@ -7,7 +7,6 @@
     clock::{Slot, UnixTimestamp},
     pubkey::Pubkey,
 };
-use tracing::debug;
 
 use crate::account_storage::{fake_operator, EmulatorAccountStorage};
 
@@ -60,12 +59,8 @@
 
         let response = self._get_multiple_accounts_from_rpc(&missing_keys).await?;
 
-<<<<<<< HEAD
-        debug!("emulator_client.get_multiple_accounts response: {response:?}");
-=======
         debug!("get_multiple_accounts: missing_keys={missing_keys:?} response={response:?}",);
 
->>>>>>> f86f8c86
         let mut j = 0_usize;
         for i in 0..pubkeys.len() {
             if exists[i] {
