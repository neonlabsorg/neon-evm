use std::collections::HashMap;
use std::rc::Rc;
use std::sync::Arc;

pub use error::Error;
use evm_loader::solana_program::bpf_loader_upgradeable::UpgradeableLoaderState;
use evm_loader::solana_program::clock::Slot;
use evm_loader::solana_program::loader_v4;
use evm_loader::solana_program::loader_v4::{LoaderV4State, LoaderV4Status};
use evm_loader::solana_program::message::SanitizedMessage;
use log::debug;
use solana_accounts_db::transaction_results::inner_instructions_list_from_instruction_trace;
use solana_bpf_loader_program::syscalls::create_program_runtime_environment_v1;
use solana_loader_v4_program::create_program_runtime_environment_v2;
use solana_program_runtime::compute_budget::ComputeBudget;
use solana_program_runtime::loaded_programs::{
    LoadProgramMetrics, LoadedProgram, LoadedProgramType, LoadedProgramsForTxBatch,
    ProgramRuntimeEnvironments,
};
use solana_program_runtime::log_collector::LogCollector;
use solana_program_runtime::message_processor::MessageProcessor;
use solana_program_runtime::sysvar_cache::SysvarCache;
use solana_program_runtime::timings::ExecuteTimings;
use solana_runtime::accounts::construct_instructions_account;
use solana_runtime::builtins::BUILTINS;
use solana_runtime::{bank::TransactionSimulationResult, runtime_config::RuntimeConfig};
use solana_sdk::account::{
    create_account_shared_data_with_fields, AccountSharedData, ReadableAccount,
    DUMMY_INHERITABLE_ACCOUNT_FIELDS, PROGRAM_OWNERS,
};
use solana_sdk::account_utils::StateMut;
use solana_sdk::address_lookup_table::error::AddressLookupError;
use solana_sdk::address_lookup_table::state::AddressLookupTable;
use solana_sdk::clock::Clock;
use solana_sdk::feature_set::FeatureSet;
use solana_sdk::fee_calculator::DEFAULT_TARGET_LAMPORTS_PER_SIGNATURE;
use solana_sdk::message::v0::{LoadedAddresses, MessageAddressTableLookup};
use solana_sdk::message::{AddressLoader, AddressLoaderError};
use solana_sdk::rent::Rent;
use solana_sdk::transaction::TransactionError;
use solana_sdk::transaction_context::{ExecutionRecord, IndexOfAccount, TransactionContext};
use solana_sdk::{
    account::Account,
    address_lookup_table, bpf_loader_upgradeable,
    hash::Hash,
    pubkey::Pubkey,
    signature::Keypair,
    sysvar::{Sysvar, SysvarId},
    transaction::{SanitizedTransaction, VersionedTransaction},
};
<<<<<<< HEAD
use tracing::debug;
=======
pub use utils::SyncState;
>>>>>>> f86f8c86

use crate::rpc::Rpc;

mod error;
mod utils;

pub struct SolanaSimulator {
    runtime_config: RuntimeConfig,
    feature_set: Arc<FeatureSet>,
    accounts_db: HashMap<Pubkey, AccountSharedData>,
    sysvar_cache: SysvarCache,
    payer: Keypair,
}

impl SolanaSimulator {
    pub async fn new(rpc: &impl Rpc) -> Result<Self, Error> {
        Self::new_with_config(rpc, RuntimeConfig::default(), SyncState::Yes).await
    }

    pub async fn new_without_sync(rpc: &impl Rpc) -> Result<Self, Error> {
        Self::new_with_config(rpc, RuntimeConfig::default(), SyncState::No).await
    }

    pub async fn new_with_config(
        rpc: &impl Rpc,
        runtime_config: RuntimeConfig,
        sync_state: SyncState,
    ) -> Result<Self, Error> {
        let mut feature_set = FeatureSet::all_enabled();

        if sync_state == SyncState::Yes {
            for feature in rpc.get_deactivated_solana_features().await? {
                feature_set.deactivate(&feature);
            }
        }

        let mut sysvar_cache = SysvarCache::default();

        sysvar_cache.set_rent(Rent::default());
        sysvar_cache.set_clock(Clock::default());

        if sync_state == SyncState::Yes {
            utils::sync_sysvar_accounts(rpc, &mut sysvar_cache).await?;
        }

        Ok(Self {
            runtime_config,
            feature_set: Arc::new(feature_set),
            accounts_db: HashMap::new(),
            sysvar_cache,
            payer: Keypair::new(),
        })
    }

    pub async fn sync_accounts(&mut self, rpc: &impl Rpc, keys: &[Pubkey]) -> Result<(), Error> {
        let mut storable_accounts: Vec<(&Pubkey, &Account)> = vec![];

        let mut programdata_keys = vec![];

        debug!("SYNC_ACCOUNTS: {keys:?}");

        let mut accounts = rpc.get_multiple_accounts(keys).await?;
        for (key, account) in keys.iter().zip(&mut accounts) {
            let Some(account) = account else {
                continue;
            };

            if account.executable && bpf_loader_upgradeable::check_id(&account.owner) {
                let programdata_address = utils::program_data_address(account)?;
                debug!(
                    "program_data_account: program={key} programdata=address{programdata_address}"
                );
                programdata_keys.push(programdata_address);
            }

            if account.owner == address_lookup_table::program::id() {
                utils::reset_alt_slot(account).map_err(|_| Error::InvalidALT)?;
            }

            storable_accounts.push((key, account));
        }

        let mut programdata_accounts = rpc.get_multiple_accounts(&programdata_keys).await?;
        for (key, account) in programdata_keys.iter().zip(&mut programdata_accounts) {
            let Some(account) = account else {
                continue;
            };

            debug!("program_data_account: key={key} account={account:?}");
            utils::reset_program_data_slot(account)?;
            storable_accounts.push((key, account));
        }

        self.set_multiple_accounts(&storable_accounts);

        Ok(())
    }

    #[must_use]
    pub const fn payer(&self) -> &Keypair {
        &self.payer
    }

    #[must_use]
    pub fn blockhash(&self) -> Hash {
        Hash::new_unique()
    }

    pub fn slot(&self) -> Result<u64, Error> {
        let clock = self.sysvar_cache.get_clock()?;
        Ok(clock.slot)
    }

    fn replace_sysvar_account<S>(&mut self, sysvar: &S)
    where
        S: Sysvar + SysvarId,
    {
        let old_account = self.accounts_db.get(&S::id());
        let inherit = old_account.map_or(DUMMY_INHERITABLE_ACCOUNT_FIELDS, |a| {
            (a.lamports(), a.rent_epoch())
        });

        let account = create_account_shared_data_with_fields(sysvar, inherit);
        self.accounts_db.insert(S::id(), account);
    }

    pub fn set_clock(&mut self, clock: Clock) {
        self.replace_sysvar_account(&clock);
        self.sysvar_cache.set_clock(clock);
    }

    pub fn set_multiple_accounts(&mut self, accounts: &[(&Pubkey, &Account)]) {
        for (pubkey, account) in accounts {
            self.accounts_db
                .insert(**pubkey, AccountSharedData::from((*account).clone()));
        }
    }

    #[must_use]
    pub fn get_shared_account(&self, pubkey: &Pubkey) -> Option<AccountSharedData> {
        self.accounts_db.get(pubkey).cloned()
    }

    pub fn sanitize_transaction(
        &self,
        tx: VersionedTransaction,
        verify: bool,
    ) -> Result<SanitizedTransaction, Error> {
        let sanitized_tx = {
            let size = bincode::serialized_size(&tx)?;
            if verify && (size > solana_sdk::packet::PACKET_DATA_SIZE as u64) {
                return Err(TransactionError::SanitizeFailure.into());
            }

            let message_hash = if verify {
                tx.verify_and_hash_message()?
            } else {
                tx.message.hash()
            };

            SanitizedTransaction::try_create(tx, message_hash, None, self)
        }?;

        if verify {
            sanitized_tx.verify_precompiles(&self.feature_set)?;
        }

        Ok(sanitized_tx)
    }

    pub fn process_transaction(
        &self,
        blockhash: Hash,
        tx: &SanitizedTransaction,
    ) -> Result<TransactionSimulationResult, Error> {
        let mut transaction_accounts = Vec::new();
        for key in tx.message().account_keys().iter() {
            let account = if solana_sdk::sysvar::instructions::check_id(key) {
                construct_instructions_account(tx.message())
            } else {
                self.accounts_db.get(key).cloned().unwrap_or_default()
            };
            transaction_accounts.push((*key, account));
        }

        let program_indices = Self::build_program_indices(tx, &mut transaction_accounts);

        let compute_budget = self.runtime_config.compute_budget.unwrap_or_default();
        let rent: Arc<Rent> = self.sysvar_cache.get_rent()?;
        let clock: Arc<Clock> = self.sysvar_cache.get_clock()?;

        let lamports_before_tx =
            transaction_accounts_lamports_sum(&transaction_accounts, tx.message()).unwrap_or(0);

        let mut transaction_context = TransactionContext::new(
            transaction_accounts,
            *rent,
            compute_budget.max_invoke_stack_height,
            compute_budget.max_instruction_trace_length,
        );

        let loaded_programs = self.load_programs(tx, &compute_budget, &clock);

        let mut modified_programs = LoadedProgramsForTxBatch::new(
            clock.slot,
            loaded_programs.environments.clone(),
            loaded_programs.upcoming_environments.clone(),
            loaded_programs.latest_root_epoch,
        );

        let log_collector =
            LogCollector::new_ref_with_limit(self.runtime_config.log_messages_bytes_limit);

        let mut units_consumed = 0u64;

        let mut status = MessageProcessor::process_message(
            tx.message(),
            &program_indices,
            &mut transaction_context,
            Some(Rc::clone(&log_collector)),
            &loaded_programs,
            &mut modified_programs,
            Arc::clone(&self.feature_set),
            compute_budget,
            &mut ExecuteTimings::default(),
            &self.sysvar_cache,
            blockhash,
            DEFAULT_TARGET_LAMPORTS_PER_SIGNATURE / 2,
            &mut units_consumed,
        );

        let inner_instructions = Some(inner_instructions_list_from_instruction_trace(
            &transaction_context,
        ));

        let ExecutionRecord {
            accounts,
            return_data,
            touched_account_count: _touched_account_count,
            accounts_resize_delta: _accounts_resize_delta,
        } = transaction_context.into();

        if status.is_ok()
            && transaction_accounts_lamports_sum(&accounts, tx.message())
                .filter(|lamports_after_tx| lamports_before_tx == *lamports_after_tx)
                .is_none()
        {
            status = Err(TransactionError::UnbalancedTransaction);
        }

        let logs = Rc::try_unwrap(log_collector)
            .map(|log_collector| log_collector.into_inner().into_messages())
            .ok()
            .unwrap();

        let return_data = if return_data.data.is_empty() {
            None
        } else {
            Some(return_data)
        };

        Ok(TransactionSimulationResult {
            result: status,
            logs,
            post_simulation_accounts: accounts,
            units_consumed,
            return_data,
            inner_instructions,
        })
    }

    #[allow(clippy::cast_possible_truncation)]
    fn build_program_indices(
        tx: &SanitizedTransaction,
        transaction_accounts: &mut Vec<(Pubkey, AccountSharedData)>,
    ) -> Vec<Vec<IndexOfAccount>> {
        let builtins_start_index = transaction_accounts.len();
        tx.message()
            .instructions()
            .iter()
            .map(|instruction| {
                let mut account_indices: Vec<IndexOfAccount> = Vec::with_capacity(2);

                let program_index = instruction.program_id_index as usize;
                let (program_id, program_account) = &transaction_accounts[program_index];

                if solana_sdk::native_loader::check_id(program_id) {
                    return account_indices;
                }

                account_indices.insert(0, program_index as IndexOfAccount);

                let owner = program_account.owner();
                if solana_sdk::native_loader::check_id(owner) {
                    return account_indices;
                }

                if let Some(owner_index) = transaction_accounts[builtins_start_index..]
                    .iter()
                    .position(|(key, _)| key == owner)
                {
                    let owner_index = owner_index + builtins_start_index;
                    account_indices.insert(0, owner_index as IndexOfAccount);
                } else {
                    let _builtin = BUILTINS
                        .iter()
                        .find(|builtin| builtin.program_id == *owner)
                        .unwrap();

                    let owner_account =
                        AccountSharedData::new(100, 100, &solana_sdk::native_loader::id());
                    transaction_accounts.push((*owner, owner_account));

                    let owner_index = transaction_accounts.len() - 1;
                    account_indices.insert(0, owner_index as IndexOfAccount);
                }

                account_indices
            })
            .collect()
    }

    fn load_programs(
        &self,
        tx: &SanitizedTransaction,
        compute_budget: &ComputeBudget,
        clock: &Arc<Clock>,
    ) -> LoadedProgramsForTxBatch {
        let program_runtime_environments = ProgramRuntimeEnvironments {
            program_runtime_v1: Arc::new(
                create_program_runtime_environment_v1(
                    &self.feature_set,
                    compute_budget,
                    true,
                    true,
                )
                .unwrap(),
            ),
            program_runtime_v2: Arc::new(create_program_runtime_environment_v2(
                compute_budget,
                true,
            )),
        };

        let mut loaded_programs = LoadedProgramsForTxBatch::new(
            clock.slot,
            program_runtime_environments.clone(),
            None,
            clock.epoch,
        );

        tx.message().account_keys().iter().for_each(|key| {
            if loaded_programs.find(key).is_none() {
                let account = self.accounts_db.get(key).cloned().unwrap_or_default();
                if PROGRAM_OWNERS.iter().any(|owner| account.owner() == owner) {
                    let mut load_program_metrics = LoadProgramMetrics {
                        program_id: key.to_string(),
                        ..LoadProgramMetrics::default()
                    };
                    let loaded_program = match self.load_program_accounts(account) {
                        ProgramAccountLoadResult::InvalidAccountData => {
                            LoadedProgram::new_tombstone(0, LoadedProgramType::Closed)
                        }

                        ProgramAccountLoadResult::ProgramOfLoaderV1orV2(program_account) => {
                            LoadedProgram::new(
                                program_account.owner(),
                                program_runtime_environments.program_runtime_v1.clone(),
                                0,
                                0,
                                None,
                                program_account.data(),
                                program_account.data().len(),
                                &mut load_program_metrics,
                            )
                            .unwrap()
                        }

                        ProgramAccountLoadResult::ProgramOfLoaderV3(
                            program_account,
                            programdata_account,
                            _slot,
                        ) => {
                            let programdata = programdata_account
                                .data()
                                .get(UpgradeableLoaderState::size_of_programdata_metadata()..)
                                .unwrap();
                            LoadedProgram::new(
                                program_account.owner(),
                                program_runtime_environments.program_runtime_v1.clone(),
                                0,
                                0,
                                None,
                                programdata,
                                program_account
                                    .data()
                                    .len()
                                    .saturating_add(programdata_account.data().len()),
                                &mut load_program_metrics,
                            )
                            .unwrap()
                        }

                        ProgramAccountLoadResult::ProgramOfLoaderV4(program_account, _slot) => {
                            let elf_bytes = program_account
                                .data()
                                .get(LoaderV4State::program_data_offset()..)
                                .unwrap();
                            LoadedProgram::new(
                                program_account.owner(),
                                program_runtime_environments.program_runtime_v2.clone(),
                                0,
                                0,
                                None,
                                elf_bytes,
                                program_account.data().len(),
                                &mut load_program_metrics,
                            )
                            .unwrap()
                        }
                    };
                    loaded_programs.replenish(*key, Arc::new(loaded_program));
                }
            }
        });

        for builtin in BUILTINS {
            // create_loadable_account_with_fields
            let program = LoadedProgram::new_builtin(0, builtin.name.len(), builtin.entrypoint);
            loaded_programs.replenish(builtin.program_id, Arc::new(program));
        }

        loaded_programs
    }

    pub fn simulate_legacy_transaction(
        &self,
        tx: solana_sdk::transaction::Transaction,
    ) -> Result<TransactionSimulationResult, Error> {
        let versioned_transaction = VersionedTransaction::from(tx);
        self.process_transaction(
            *versioned_transaction.message.recent_blockhash(),
            &self.sanitize_transaction(versioned_transaction, false)?,
        )
    }

    fn load_program_accounts(
        &self,
        program_account: AccountSharedData,
    ) -> ProgramAccountLoadResult {
        debug_assert!(solana_bpf_loader_program::check_loader_id(
            program_account.owner()
        ));

        if loader_v4::check_id(program_account.owner()) {
            return solana_loader_v4_program::get_state(program_account.data())
                .ok()
                .and_then(|state| {
                    (!matches!(state.status, LoaderV4Status::Retracted)).then_some(state.slot)
                })
                .map_or(ProgramAccountLoadResult::InvalidAccountData, |slot| {
                    ProgramAccountLoadResult::ProgramOfLoaderV4(program_account, slot)
                });
        }

        if !bpf_loader_upgradeable::check_id(program_account.owner()) {
            return ProgramAccountLoadResult::ProgramOfLoaderV1orV2(program_account);
        }

        if let Ok(UpgradeableLoaderState::Program {
            programdata_address,
        }) = program_account.state()
        {
            if let Some(programdata_account) = self.accounts_db.get(&programdata_address).cloned() {
                if let Ok(UpgradeableLoaderState::ProgramData {
                    slot,
                    upgrade_authority_address: _,
                }) = programdata_account.state()
                {
                    return ProgramAccountLoadResult::ProgramOfLoaderV3(
                        program_account,
                        programdata_account,
                        slot,
                    );
                }
            }
        }
        ProgramAccountLoadResult::InvalidAccountData
    }
}

enum ProgramAccountLoadResult {
    InvalidAccountData,
    ProgramOfLoaderV1orV2(AccountSharedData),
    ProgramOfLoaderV3(AccountSharedData, AccountSharedData, Slot),
    ProgramOfLoaderV4(AccountSharedData, Slot),
}

fn transaction_accounts_lamports_sum(
    accounts: &[(Pubkey, AccountSharedData)],
    message: &SanitizedMessage,
) -> Option<u128> {
    let mut lamports_sum = 0u128;
    for i in 0..message.account_keys().len() {
        let (_, account) = accounts.get(i)?;
        lamports_sum = lamports_sum.checked_add(u128::from(account.lamports()))?;
    }
    Some(lamports_sum)
}

impl AddressLoader for &SolanaSimulator {
    fn load_addresses(
        self,
        lookups: &[MessageAddressTableLookup],
    ) -> Result<LoadedAddresses, AddressLoaderError> {
        let loaded_addresses = lookups
            .iter()
            .map(|address_table_lookup| {
                let table_account = self
                    .get_shared_account(&address_table_lookup.account_key)
                    .ok_or(AddressLookupError::LookupTableAccountNotFound)?;

                if table_account.owner() != &address_lookup_table::program::id() {
                    return Err(AddressLookupError::InvalidAccountOwner);
                }

                let current_slot = self
                    .slot()
                    .map_err(|_| AddressLookupError::LookupTableAccountNotFound)?;

                let slot_hashes = self
                    .sysvar_cache
                    .get_slot_hashes()
                    .map_err(|_| AddressLookupError::LookupTableAccountNotFound)?;

                let lookup_table = AddressLookupTable::deserialize(table_account.data())
                    .map_err(|_| AddressLookupError::InvalidAccountData)?;

                Ok(LoadedAddresses {
                    writable: lookup_table.lookup(
                        current_slot,
                        &address_table_lookup.writable_indexes,
                        &slot_hashes,
                    )?,
                    readonly: lookup_table.lookup(
                        current_slot,
                        &address_table_lookup.readonly_indexes,
                        &slot_hashes,
                    )?,
                })
            })
            .collect::<Result<_, AddressLookupError>>()?;

        Ok(loaded_addresses)
    }
}

#[cfg(test)]
mod tests {
    #[test]
    fn test_hex_encode_tx() {
        let bytes = [
            1, 58, 23, 68, 33, 87, 114, 44, 125, 7, 236, 250, 189, 152, 80, 109, 13, 162, 107, 101,
            124, 216, 66, 80, 213, 40, 53, 51, 182, 30, 255, 233, 81, 173, 129, 169, 64, 34, 99,
            244, 26, 97, 234, 36, 224, 159, 246, 251, 59, 49, 38, 37, 93, 186, 243, 244, 21, 130,
            128, 72, 105, 242, 160, 60, 7, 1, 0, 12, 17, 231, 21, 48, 207, 152, 236, 233, 187, 223,
            100, 82, 93, 7, 113, 26, 194, 124, 70, 245, 140, 6, 215, 63, 170, 178, 46, 130, 201,
            93, 40, 215, 178, 87, 173, 47, 151, 71, 81, 72, 73, 80, 156, 165, 181, 37, 178, 136,
            180, 35, 74, 234, 62, 83, 114, 123, 149, 139, 225, 217, 56, 147, 131, 206, 45, 105,
            208, 134, 80, 73, 140, 123, 117, 252, 233, 38, 133, 137, 99, 77, 55, 167, 149, 85, 24,
            36, 45, 148, 20, 106, 29, 21, 63, 99, 229, 104, 209, 135, 106, 102, 83, 227, 22, 170,
            173, 106, 135, 14, 233, 81, 75, 157, 216, 252, 53, 197, 36, 130, 119, 213, 126, 95, 12,
            254, 107, 149, 132, 193, 66, 216, 86, 105, 62, 222, 21, 157, 45, 17, 10, 178, 124, 189,
            91, 143, 219, 219, 104, 133, 196, 14, 129, 66, 215, 247, 28, 36, 71, 221, 69, 99, 94,
            0, 0, 0, 0, 0, 0, 0, 0, 0, 0, 0, 0, 0, 0, 0, 0, 0, 0, 0, 0, 0, 0, 0, 0, 0, 0, 0, 0, 0,
            0, 0, 0, 3, 6, 70, 111, 229, 33, 23, 50, 255, 236, 173, 186, 114, 195, 155, 231, 188,
            140, 229, 187, 197, 247, 18, 107, 44, 67, 155, 58, 64, 0, 0, 0, 7, 215, 243, 216, 48,
            133, 75, 3, 197, 149, 83, 168, 150, 114, 90, 186, 70, 253, 177, 48, 225, 211, 142, 191,
            241, 13, 77, 252, 188, 202, 215, 228, 40, 226, 52, 125, 171, 215, 127, 195, 1, 133, 3,
            55, 38, 152, 124, 161, 200, 77, 29, 38, 158, 98, 147, 173, 205, 87, 50, 86, 244, 38,
            253, 251, 60, 0, 57, 43, 120, 125, 56, 168, 83, 209, 36, 5, 118, 52, 196, 60, 113, 51,
            198, 18, 70, 29, 116, 254, 177, 127, 66, 72, 21, 82, 134, 192, 90, 72, 243, 77, 170,
            80, 23, 118, 170, 39, 23, 58, 58, 106, 22, 11, 26, 111, 175, 251, 186, 179, 49, 60, 52,
            157, 46, 126, 243, 174, 139, 107, 91, 173, 150, 43, 91, 46, 211, 20, 76, 212, 62, 196,
            7, 39, 240, 9, 4, 65, 17, 249, 203, 197, 140, 181, 38, 196, 213, 83, 115, 120, 145, 11,
            94, 103, 100, 49, 70, 40, 205, 74, 224, 203, 66, 252, 113, 38, 143, 168, 244, 184, 32,
            23, 8, 184, 93, 133, 24, 57, 107, 236, 123, 117, 13, 177, 115, 140, 234, 18, 14, 113,
            230, 247, 22, 144, 89, 29, 2, 140, 149, 150, 43, 254, 247, 11, 251, 18, 99, 69, 131,
            32, 152, 113, 83, 125, 6, 8, 196, 54, 180, 68, 255, 57, 153, 93, 12, 42, 185, 242, 64,
            126, 36, 91, 71, 227, 19, 94, 244, 179, 157, 76, 97, 249, 91, 53, 39, 250, 133, 28,
            197, 116, 21, 173, 61, 163, 236, 185, 166, 242, 81, 61, 9, 179, 63, 76, 24, 114, 82,
            18, 182, 138, 185, 121, 251, 101, 108, 251, 132, 89, 201, 201, 238, 34, 115, 103, 121,
            227, 23, 147, 27, 162, 42, 67, 149, 80, 211, 223, 101, 182, 167, 128, 216, 67, 155, 21,
            245, 228, 13, 178, 54, 172, 119, 171, 72, 106, 157, 37, 107, 127, 172, 209, 12, 110,
            173, 6, 145, 14, 187, 127, 145, 195, 53, 103, 119, 182, 129, 49, 170, 8, 237, 99, 87,
            32, 152, 64, 4, 6, 0, 9, 3, 2, 0, 0, 0, 0, 0, 0, 0, 6, 0, 5, 1, 0, 0, 4, 0, 6, 0, 5, 2,
            192, 92, 21, 0, 9, 15, 2, 0, 3, 4, 5, 7, 8, 1, 10, 11, 12, 13, 14, 15, 16, 122, 52, 14,
            0, 0, 0, 88, 49, 0, 0, 12, 0, 0, 0, 248, 107, 1, 132, 119, 53, 148, 0, 132, 9, 61, 92,
            128, 148, 163, 222, 235, 37, 106, 70, 13, 34, 201, 224, 71, 134, 58, 94, 231, 159, 237,
            188, 62, 73, 128, 132, 52, 103, 185, 80, 130, 1, 2, 160, 244, 180, 133, 103, 74, 93,
            21, 159, 64, 57, 219, 13, 44, 152, 135, 226, 169, 32, 159, 38, 122, 70, 119, 143, 47,
            187, 8, 70, 187, 84, 246, 50, 160, 37, 44, 189, 121, 39, 163, 64, 35, 212, 96, 114,
            159, 112, 19, 137, 242, 122, 153, 40, 66, 91, 58, 177, 212, 56, 211, 173, 170, 83, 13,
            176, 85,
        ];
        eprintln!("{}", hex::encode(bytes));
        // assert_eq!(true, false);
    }

    #[test]
    fn test_hex_encode_v0_tx() {
        let bytes = [
            1, 195, 51, 167, 150, 247, 55, 53, 248, 87, 145, 226, 107, 103, 143, 215, 85, 62, 100,
            128, 254, 136, 249, 2, 68, 10, 226, 181, 117, 197, 116, 123, 10, 25, 188, 7, 130, 56,
            16, 164, 148, 238, 144, 40, 1, 29, 213, 36, 243, 153, 42, 247, 46, 74, 245, 246, 187,
            202, 223, 137, 176, 212, 204, 198, 6, 128, 1, 0, 3, 4, 129, 250, 211, 63, 136, 192,
            175, 63, 138, 71, 161, 34, 135, 75, 55, 3, 149, 61, 84, 23, 252, 239, 203, 80, 170,
            175, 222, 166, 136, 217, 173, 126, 0, 0, 0, 0, 0, 0, 0, 0, 0, 0, 0, 0, 0, 0, 0, 0, 0,
            0, 0, 0, 0, 0, 0, 0, 0, 0, 0, 0, 0, 0, 0, 0, 3, 6, 70, 111, 229, 33, 23, 50, 255, 236,
            173, 186, 114, 195, 155, 231, 188, 140, 229, 187, 197, 247, 18, 107, 44, 67, 155, 58,
            64, 0, 0, 0, 60, 0, 57, 43, 120, 125, 56, 168, 83, 209, 36, 5, 118, 52, 196, 60, 113,
            51, 198, 18, 70, 29, 116, 254, 177, 127, 66, 72, 21, 82, 134, 192, 120, 25, 149, 73,
            158, 141, 39, 109, 12, 97, 90, 180, 212, 130, 149, 30, 62, 56, 197, 80, 116, 62, 58, 5,
            27, 10, 213, 206, 39, 141, 199, 83, 4, 2, 0, 9, 3, 1, 0, 0, 0, 0, 0, 0, 0, 2, 0, 5, 1,
            0, 0, 4, 0, 2, 0, 5, 2, 192, 92, 21, 0, 3, 32, 24, 0, 29, 17, 1, 6, 28, 26, 33, 16, 18,
            31, 8, 12, 11, 25, 13, 32, 30, 15, 14, 4, 10, 22, 9, 27, 23, 21, 5, 19, 20, 7, 5, 51,
            29, 0, 0, 0, 1, 35, 227, 136, 54, 194, 46, 23, 104, 208, 155, 167, 222, 101, 18, 44,
            98, 220, 121, 194, 180, 176, 19, 46, 226, 47, 225, 188, 124, 123, 18, 197, 81, 26, 0,
            1, 4, 5, 6, 7, 8, 9, 10, 11, 12, 13, 14, 15, 16, 17, 19, 20, 21, 22, 24, 25, 26, 27,
            28, 29, 4, 2, 3, 18, 23,
        ];
        eprintln!("{}", hex::encode(bytes));
        // assert_eq!(true, false);
    }
}<|MERGE_RESOLUTION|>--- conflicted
+++ resolved
@@ -48,11 +48,7 @@
     sysvar::{Sysvar, SysvarId},
     transaction::{SanitizedTransaction, VersionedTransaction},
 };
-<<<<<<< HEAD
-use tracing::debug;
-=======
 pub use utils::SyncState;
->>>>>>> f86f8c86
 
 use crate::rpc::Rpc;
 
@@ -111,8 +107,6 @@
         let mut storable_accounts: Vec<(&Pubkey, &Account)> = vec![];
 
         let mut programdata_keys = vec![];
-
-        debug!("SYNC_ACCOUNTS: {keys:?}");
 
         let mut accounts = rpc.get_multiple_accounts(keys).await?;
         for (key, account) in keys.iter().zip(&mut accounts) {
