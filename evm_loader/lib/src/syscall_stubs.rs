use log::info;
use solana_sdk::{program_error::ProgramError, program_stubs::SyscallStubs, sysvar::rent::Rent};

use crate::{errors::NeonError, rpc::Rpc};

pub struct Stubs {
    rent: Rent,
}

impl Stubs {
<<<<<<< HEAD
    pub fn new(rpc_client: &dyn Rpc) -> Result<Box<Stubs>, NeonError> {
        let rent_pubkey = solana_sdk::sysvar::rent::id();
        let data = rpc_client.get_account_data(&rent_pubkey)?;
=======
    pub async fn new(context: &Context) -> Result<Box<Stubs>, NeonError> {
        let rent_pubkey = solana_sdk::sysvar::rent::id();
        let data = context.rpc_client.get_account_data(&rent_pubkey).await?;
>>>>>>> 9fcb13d3
        let rent = bincode::deserialize(&data).map_err(|_| ProgramError::InvalidArgument)?;

        Ok(Box::new(Self { rent }))
    }
}

impl SyscallStubs for Stubs {
    fn sol_get_rent_sysvar(&self, pointer: *mut u8) -> u64 {
        unsafe {
            #[allow(clippy::cast_ptr_alignment)]
            let rent = pointer.cast::<Rent>();
            *rent = self.rent;
        }

        0
    }

    fn sol_log(&self, message: &str) {
        info!("{}", message);
    }

    fn sol_log_data(&self, fields: &[&[u8]]) {
        let mut messages: Vec<String> = Vec::new();

        for f in fields {
            if let Ok(str) = String::from_utf8(f.to_vec()) {
                messages.push(str);
            } else {
                messages.push(hex::encode(f));
            }
        }

        info!("Program Data: {}", messages.join(" "));
    }
}<|MERGE_RESOLUTION|>--- conflicted
+++ resolved
@@ -8,15 +8,9 @@
 }
 
 impl Stubs {
-<<<<<<< HEAD
-    pub fn new(rpc_client: &dyn Rpc) -> Result<Box<Stubs>, NeonError> {
+    pub async fn new(rpc_client: &dyn Rpc) -> Result<Box<Stubs>, NeonError> {
         let rent_pubkey = solana_sdk::sysvar::rent::id();
-        let data = rpc_client.get_account_data(&rent_pubkey)?;
-=======
-    pub async fn new(context: &Context) -> Result<Box<Stubs>, NeonError> {
-        let rent_pubkey = solana_sdk::sysvar::rent::id();
-        let data = context.rpc_client.get_account_data(&rent_pubkey).await?;
->>>>>>> 9fcb13d3
+        let data = rpc_client.get_account_data(&rent_pubkey).await?;
         let rent = bincode::deserialize(&data).map_err(|_| ProgramError::InvalidArgument)?;
 
         Ok(Box::new(Self { rent }))
