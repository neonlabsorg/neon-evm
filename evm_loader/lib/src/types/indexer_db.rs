--- conflicted
+++ resolved
@@ -39,15 +39,9 @@
             .client
             .query_one(
                 "SELECT S.sol_sig from solana_neon_transactions S, solana_blocks B \
-<<<<<<< HEAD
-            where S.block_slot = B.block_slot \
-            and B.is_active = true \
-            and S.neon_sig = $1",
-=======
                 where S.block_slot = B.block_slot \
                 and B.is_active = true \
                 and S.neon_sig = $1",
->>>>>>> 8660cf58
                 &[&hex],
             )
             .await?;
