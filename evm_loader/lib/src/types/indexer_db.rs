use {
    super::{do_connect, ChDbConfig, PgError, PgResult, TxParams},
    ethnum::U256,
    evm_loader::types::Address,
    solana_sdk::clock::Slot,
    std::{
        convert::{TryFrom, TryInto},
        sync::Arc,
    },
    tokio_postgres::Client,
};

#[derive(Debug, Clone)]
pub struct IndexerDb {
    pub client: Arc<Client>,
}

const TXPARAMS_FIELDS: &str =
    "from_addr, COALESCE(to_addr, contract), calldata, value, gas_limit, nonce";

impl IndexerDb {
    pub async fn new(config: &ChDbConfig) -> Self {
        let client = do_connect(
            &config.indexer_host,
            &config.indexer_port,
            &config.indexer_database,
            &config.indexer_user,
            &config.indexer_password,
        )
        .await;
        Self {
            client: Arc::new(client),
        }
    }

    pub async fn get_sol_sig(&self, hash: &[u8; 32]) -> PgResult<[u8; 64]> {
        let hex = format!("0x{}", hex::encode(hash));
<<<<<<< HEAD
        let row = block(|| async {
            self.client
                .query_one(
                    "SELECT S.sol_sig from solana_neon_transactions S, solana_blocks B \
                where S.block_slot = B.block_slot \
                and B.is_active = true \
                and S.neon_sig = $1",
                    &[&hex],
                )
                .await
        })?;
=======
        let row = self
            .client
            .query_one(
                "SELECT S.sol_sig from solana_neon_transactions S, solana_blocks B \
                 where S.block_slot = B.block_slot \
                 and B.is_active =  true \
                 and S.neon_sig = $1",
                &[&hex],
            )
            .await?;
>>>>>>> 9fcb13d3
        let sol_sig_b58: &str = row.try_get(0)?;
        let sol_sig_b58 = sol_sig_b58.to_string();
        let sol_sig = bs58::decode(sol_sig_b58)
            .into_vec()
            .map_err(|e| PgError::Custom(format!("sol_sig_b58 cast error: {e}")))?;
        sol_sig
            .as_slice()
            .try_into()
            .map_err(|e| PgError::Custom(format!("sol_sig cast error: {e}")))
    }

    pub async fn get_slot(&self, hash: &[u8; 32]) -> PgResult<Slot> {
        let hex = format!("0x{}", hex::encode(hash));
        let row = self
            .client
            .query_one(
                "SELECT min(S.block_slot) from solana_neon_transactions S, solana_blocks B \
<<<<<<< HEAD
                where S.block_slot = B.block_slot \
                and B.is_active = true \
                and S.neon_sig = $1",
                &[&hex]
            ).await
            })?;
=======
                 where S.block_slot = B.block_slot \
                 and B.is_active =  true \
                 and S.neon_sig = $1",
                &[&hex],
            )
            .await?;
>>>>>>> 9fcb13d3
        let slot: i64 = row.try_get(0)?;
        u64::try_from(slot).map_err(|e| PgError::Custom(format!("slot cast error: {e}")))
    }

<<<<<<< HEAD
    #[allow(unused)]
    pub fn get_slot_by_block_hash(&self, block_hash: &[u8; 32]) -> PgResult<u64> {
        let hex = format!("0x{}", hex::encode(block_hash));
        let row = block(|| async {
            self.client
                .query_one(
                    "SELECT block_slot FROM solana_blocks WHERE block_hash = $1 AND is_active = TRUE",
                    &[&hex],
                )
                .await
        })?;

        let slot: i64 = row
            .try_get(0)
            .map_err(std::convert::Into::<PgError>::into)?;

        slot.try_into()
            .map_err(|e| PgError::Custom(format!("slot cast error: {e}")))
    }

    pub fn get_transaction_data(&self, hash: &[u8; 32]) -> PgResult<TxParams> {
        let hex = format!("0x{}", hex::encode(hash));

        let row = block(|| async {
            self.client
                .query_one(
                    &format!(
                        "select distinct {TXPARAMS_FIELDS} \
                        from neon_transactions as t, solana_blocks as b \
                        where t.block_slot = b.block_slot \
                            and b.is_active = TRUE \
                            and t.neon_sig = $1"
                    ),
                    &[&hex],
                )
                .await
        })?;
=======
    pub async fn get_transaction_data(&self, hash: &[u8; 32]) -> PgResult<TxParams> {
        let hex = format!("0x{}", hex::encode(hash));

        let row = self
            .client
            .query_one(
                "select distinct t.from_addr, \
                 COALESCE(t.to_addr, t.contract), t.calldata, t.value, t.gas_limit \
                 from neon_transactions as t, solana_blocks as b \
                 where t.block_slot = b.block_slot \
                 and b.is_active =  true \
                 and t.neon_sig = $1",
                &[&hex],
            )
            .await?;
>>>>>>> 9fcb13d3

        Self::extract_transaction(&row)
    }

    pub fn get_block_transactions(&self, slot: u64) -> PgResult<Vec<TxParams>> {
        let slot: i64 = slot
            .try_into()
            .map_err(|e| PgError::Custom(format!("slot cast error: {e}")))?;

        let rows = block(|| async {
            self.client
                .query(
                    &format!(
                        "\
                    SELECT {TXPARAMS_FIELDS} \
                    FROM neon_transactions t \
                        INNER JOIN solana_blocks b ON t.block_slot = b.block_slot \
                    WHERE b.is_active = TRUE AND t.block_slot = $1 \
                    ORDER BY tx_idx\
                "
                    ),
                    &[&slot],
                )
                .await
        })?;

        let mut transactions = vec![];
        for row in rows {
            transactions.push(Self::extract_transaction(&row)?);
        }

        Ok(transactions)
    }

    fn extract_transaction(row: &tokio_postgres::Row) -> PgResult<TxParams> {
        let from: String = row.try_get(0)?;
        let to: String = row.try_get(1)?;
        let data: String = row.try_get(2)?;
        let value: String = row.try_get(3)?;
        let gas_limit: String = row.try_get(4)?;
        let nonce: String = row.try_get(5)?;

        let from = Address::from_hex(&from.as_str()[2..])
            .map_err(|e| PgError::Custom(format!("from_address cast error: {e}")))?;
        let to = Address::from_hex(&to.as_str()[2..])
            .map_err(|e| PgError::Custom(format!("to_address cast error: {e}")))?;
        let data = hex::decode(&data.as_str()[2..])
            .map_err(|e| PgError::Custom(format!("data cast error: {e}")))?;
        let value: U256 = U256::from_str_hex(&value)
            .map_err(|e| PgError::Custom(format!("value cast error: {e}")))?;
        let gas_limit: U256 = U256::from_str_hex(&gas_limit)
            .map_err(|e| PgError::Custom(format!("gas_limit cast error: {e}")))?;
        let nonce: u64 = U256::from_str_hex(&nonce)
            .map_err(|e| PgError::Custom(format!("nonce cast error: {e}")))?
            .try_into()
            .map_err(|e| PgError::Custom(format!("nonce cast error: {e}")))?;

        Ok(TxParams {
            nonce: Some(nonce),
            from,
            to: Some(to),
            data: Some(data),
            value: Some(value),
            gas_limit: Some(gas_limit),
        })
    }
}<|MERGE_RESOLUTION|>--- conflicted
+++ resolved
@@ -35,30 +35,16 @@
 
     pub async fn get_sol_sig(&self, hash: &[u8; 32]) -> PgResult<[u8; 64]> {
         let hex = format!("0x{}", hex::encode(hash));
-<<<<<<< HEAD
-        let row = block(|| async {
-            self.client
-                .query_one(
-                    "SELECT S.sol_sig from solana_neon_transactions S, solana_blocks B \
-                where S.block_slot = B.block_slot \
-                and B.is_active = true \
-                and S.neon_sig = $1",
-                    &[&hex],
-                )
-                .await
-        })?;
-=======
         let row = self
             .client
             .query_one(
                 "SELECT S.sol_sig from solana_neon_transactions S, solana_blocks B \
-                 where S.block_slot = B.block_slot \
-                 and B.is_active =  true \
-                 and S.neon_sig = $1",
+            where S.block_slot = B.block_slot \
+            and B.is_active = true \
+            and S.neon_sig = $1",
                 &[&hex],
             )
             .await?;
->>>>>>> 9fcb13d3
         let sol_sig_b58: &str = row.try_get(0)?;
         let sol_sig_b58 = sol_sig_b58.to_string();
         let sol_sig = bs58::decode(sol_sig_b58)
@@ -76,37 +62,25 @@
             .client
             .query_one(
                 "SELECT min(S.block_slot) from solana_neon_transactions S, solana_blocks B \
-<<<<<<< HEAD
                 where S.block_slot = B.block_slot \
                 and B.is_active = true \
                 and S.neon_sig = $1",
-                &[&hex]
-            ).await
-            })?;
-=======
-                 where S.block_slot = B.block_slot \
-                 and B.is_active =  true \
-                 and S.neon_sig = $1",
                 &[&hex],
             )
             .await?;
->>>>>>> 9fcb13d3
         let slot: i64 = row.try_get(0)?;
         u64::try_from(slot).map_err(|e| PgError::Custom(format!("slot cast error: {e}")))
     }
 
-<<<<<<< HEAD
     #[allow(unused)]
-    pub fn get_slot_by_block_hash(&self, block_hash: &[u8; 32]) -> PgResult<u64> {
+    pub async fn get_slot_by_block_hash(&self, block_hash: &[u8; 32]) -> PgResult<u64> {
         let hex = format!("0x{}", hex::encode(block_hash));
-        let row = block(|| async {
-            self.client
-                .query_one(
-                    "SELECT block_slot FROM solana_blocks WHERE block_hash = $1 AND is_active = TRUE",
-                    &[&hex],
-                )
-                .await
-        })?;
+        let row = self.client
+            .query_one(
+                "SELECT block_slot FROM solana_blocks WHERE block_hash = $1 AND is_active = TRUE",
+                &[&hex],
+            )
+            .await?;
 
         let slot: i64 = row
             .try_get(0)
@@ -116,40 +90,22 @@
             .map_err(|e| PgError::Custom(format!("slot cast error: {e}")))
     }
 
-    pub fn get_transaction_data(&self, hash: &[u8; 32]) -> PgResult<TxParams> {
-        let hex = format!("0x{}", hex::encode(hash));
-
-        let row = block(|| async {
-            self.client
-                .query_one(
-                    &format!(
-                        "select distinct {TXPARAMS_FIELDS} \
-                        from neon_transactions as t, solana_blocks as b \
-                        where t.block_slot = b.block_slot \
-                            and b.is_active = TRUE \
-                            and t.neon_sig = $1"
-                    ),
-                    &[&hex],
-                )
-                .await
-        })?;
-=======
     pub async fn get_transaction_data(&self, hash: &[u8; 32]) -> PgResult<TxParams> {
         let hex = format!("0x{}", hex::encode(hash));
 
         let row = self
             .client
             .query_one(
-                "select distinct t.from_addr, \
-                 COALESCE(t.to_addr, t.contract), t.calldata, t.value, t.gas_limit \
-                 from neon_transactions as t, solana_blocks as b \
-                 where t.block_slot = b.block_slot \
-                 and b.is_active =  true \
-                 and t.neon_sig = $1",
+                &format!(
+                    "select distinct {TXPARAMS_FIELDS} \
+                    from neon_transactions as t, solana_blocks as b \
+                    where t.block_slot = b.block_slot \
+                        and b.is_active = TRUE \
+                        and t.neon_sig = $1"
+                ),
                 &[&hex],
             )
             .await?;
->>>>>>> 9fcb13d3
 
         Self::extract_transaction(&row)
     }
