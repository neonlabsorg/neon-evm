--- conflicted
+++ resolved
@@ -179,16 +179,6 @@
     pub static ref RT: Runtime = Runtime::new().unwrap();
 }
 
-<<<<<<< HEAD
-pub fn block<F, Fut>(f: F) -> Fut::Output
-where
-    F: FnOnce() -> Fut,
-    Fut: Future,
-{
-    match tokio::runtime::Handle::try_current() {
-        Ok(handle) => tokio::task::block_in_place(|| handle.block_on(f())),
-        Err(_) => RT.block_on(f()),
-=======
 pub fn block<Fu>(f: Fu) -> Fu::Output
 where
     Fu: std::future::Future,
@@ -196,7 +186,6 @@
     match tokio::runtime::Handle::try_current() {
         Ok(handle) => block_in_place(|| handle.block_on(f)),
         Err(_) => RT.block_on(f),
->>>>>>> 8cee0479
     }
 }
 
