--- conflicted
+++ resolved
@@ -129,10 +129,7 @@
     #[serde(flatten)]
     pub body: EmulateRequest,
     pub slot: Option<u64>,
-<<<<<<< HEAD
-=======
     pub tx_index_in_block: Option<u64>,
->>>>>>> 3db20d39
 }
 
 #[derive(Deserialize, Serialize, Debug, Default)]
