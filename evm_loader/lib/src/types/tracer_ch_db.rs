use super::ChDbConfig;
use clickhouse::{Client, Row};
use log::{debug, info};
use rand::Rng;
use solana_sdk::{
    account::Account,
    clock::{Slot, UnixTimestamp},
    pubkey::Pubkey,
};
use std::{
    cmp::{
        Ord,
        Ordering::{Equal, Greater, Less},
    },
    convert::TryFrom,
    sync::Arc,
    time::Instant,
};
use thiserror::Error;

const ROOT_BLOCK_DELAY: u8 = 100;

#[derive(Error, Debug)]
pub enum ChError {
    #[error("clickhouse: {}", .0)]
    Db(#[from] clickhouse::error::Error),
}

pub type ChResult<T> = std::result::Result<T, ChError>;

#[allow(dead_code)]
#[derive(Clone)]
pub struct ClickHouseDb {
    pub client: Arc<Client>,
}

pub enum SlotStatus {
    #[allow(unused)]
    Confirmed = 1,
    #[allow(unused)]
    Processed = 2,
    Rooted = 3,
}

#[derive(Debug, Row, serde::Deserialize, Clone)]
pub struct SlotParent {
    pub slot: u64,
    pub parent: Option<u64>,
    pub status: u8,
}

impl SlotParent {
    fn is_rooted(&self) -> bool {
        self.status == SlotStatus::Rooted as u8
    }
}

#[derive(Debug, Row, serde::Deserialize, Clone)]
pub struct AccountRow {
    owner: Vec<u8>,
    lamports: u64,
    executable: bool,
    rent_epoch: u64,
    data: Vec<u8>,
    txn_signature: Vec<Option<u8>>,
}

impl TryInto<Account> for AccountRow {
    type Error = String;

    fn try_into(self) -> Result<Account, Self::Error> {
        let owner = Pubkey::try_from(self.owner).map_err(|src| {
            format!(
                "Incorrect slice length ({}) while converting owner from: {src:?}",
                src.len(),
            )
        })?;

        Ok(Account {
            lamports: self.lamports,
            data: self.data,
            owner,
            rent_epoch: self.rent_epoch,
            executable: self.executable,
        })
    }
}

#[allow(dead_code)]
impl ClickHouseDb {
    pub fn new(config: &ChDbConfig) -> Self {
        let url_id = rand::thread_rng().gen_range(0..config.clickhouse_url.len());
        let url = config.clickhouse_url.get(url_id).unwrap();

        let client = match (&config.clickhouse_user, &config.clickhouse_password) {
            (None, None | Some(_)) => Client::default().with_url(url),
            (Some(user), None) => Client::default().with_url(url).with_user(user),
            (Some(user), Some(password)) => Client::default()
                .with_url(url)
                .with_user(user)
                .with_password(password),
        };

        ClickHouseDb {
            client: Arc::new(client),
        }
    }

    // return value is not used for tracer methods
    pub async fn get_block_time(&self, slot: Slot) -> ChResult<UnixTimestamp> {
        let time_start = Instant::now();
        let query =
            "SELECT JSONExtractInt(notify_block_json, 'block_time') FROM events.notify_block_distributed WHERE slot = ? LIMIT 1";
        let result = self
            .client
            .query(query)
            .bind(slot)
            .fetch_one::<UnixTimestamp>()
            .await
            .map_err(std::convert::Into::into);
        let execution_time = Instant::now().duration_since(time_start);
        info!(
            "get_block_time sql time: {} sec",
            execution_time.as_secs_f64()
        );
        result
    }

    pub async fn get_latest_block(&self) -> ChResult<u64> {
        let time_start = Instant::now();
        let query = "SELECT max(slot) FROM events.update_slot";
        let result = self
            .client
            .query(query)
            .fetch_one::<u64>()
            .await
            .map_err(std::convert::Into::into);
        let execution_time = Instant::now().duration_since(time_start);
        info!(
            "get_latest_block sql returned {result:?}, time: {} sec",
            execution_time.as_secs_f64()
        );
        result
    }

<<<<<<< HEAD
    fn get_branch_slots(&self, slot: Option<u64>) -> ChResult<(u64, Vec<u64>)> {
        fn branch_from(
            rows: Vec<SlotParent>,
            test_start: &dyn Fn(&SlotParent) -> bool,
        ) -> Vec<u64> {
            let mut branch = vec![];
            let mut last_parent_opt = None;
            for row in rows {
                if let Some(ref last_parent) = last_parent_opt {
                    if row.slot == *last_parent {
                        branch.push(row.slot);
                        last_parent_opt = row.parent;
                    }
                } else if test_start(&row) {
                    branch.push(row.slot);
                    last_parent_opt = row.parent;
                }
            }
            branch
        }

        info!("get_branch_slots {{ slot: {slot:?} }}");

=======
    async fn get_branch_slots(&self, slot: u64) -> ChResult<(u64, Vec<u64>)> {
>>>>>>> 9fcb13d3
        let query = r#"
            SELECT DISTINCT ON (slot, parent) slot, parent, status 
            FROM events.update_slot
            WHERE slot >= (
                  SELECT slot - ? 
                  FROM events.update_slot
                  WHERE status = 'Rooted'
                  ORDER BY slot DESC 
                  LIMIT 1
              )
              AND isNotNull(parent)
            ORDER BY slot DESC, status DESC
            "#;
        let time_start = Instant::now();
<<<<<<< HEAD
        let mut rows = block(|| async {
            self.client
                .query(query)
                .bind(ROOT_BLOCK_DELAY)
                .fetch_all::<SlotParent>()
                .await
        })?;
=======
        let rows = self
            .client
            .query(query)
            .bind(ROOT_BLOCK_DELAY)
            .fetch_all::<SlotParent>()
            .await?;
>>>>>>> 9fcb13d3

        let first = if let Some(first) = rows.pop() {
            first
        } else {
            let err = clickhouse::error::Error::Custom("Rooted slot not found".to_string());
            return Err(ChError::Db(err));
        };

        let execution_time = Instant::now().duration_since(time_start);
        info!(
            "get_branch_slots {{ slot: {slot:?} }} sql(1) returned {} row(s), time: {} sec",
            rows.len(),
            execution_time.as_secs_f64(),
        );

        debug!("get_branch_slots {{ slot: {slot:?} }} sql(1) result:\n{rows:?}");

        let result = if let Some(slot) = slot {
            match slot.cmp(&first.slot) {
                Less | Equal => Ok((slot, vec![])),
                Greater => {
                    let branch = branch_from(rows, &|row| row.slot == slot);
                    if branch.is_empty() {
                        let err = clickhouse::error::Error::Custom(format!(
                            "requested slot not found {slot}",
                        ));
                        return Err(ChError::Db(err));
                    }
                    Ok((first.slot, branch))
                }
            }
        } else {
            let branch = branch_from(rows, &SlotParent::is_rooted);
            Ok((first.slot, branch))
        };

        debug!("get_branch_slots {{ slot: {slot:?} }} -> {result:?}");

        result
    }

<<<<<<< HEAD
    fn get_account_rooted_slot(&self, key: &str, slot: u64) -> ChResult<Option<u64>> {
        info!("get_account_rooted_slot {{ key: {key}, slot: {slot} }}");
=======
    async fn get_account_rooted_slots(&self, key: &str, slot: u64) -> ChResult<Vec<u64>> {
>>>>>>> 9fcb13d3
        let query = r#"
            SELECT DISTINCT slot
            FROM events.update_account_distributed
            WHERE pubkey = ?
                AND slot <= ?
                AND slot IN (
                    SELECT slot 
                    FROM events.update_slot 
                    WHERE status = 'Rooted'
                )
            ORDER BY slot DESC
            LIMIT 1
        "#;

        let time_start = Instant::now();
<<<<<<< HEAD
        let slot_opt = Self::row_opt(block(|| async {
            self.client
                .query(query)
                .bind(key)
                .bind(slot)
                .fetch_one::<u64>()
                .await
        }))?;
=======
        let rows = self
            .client
            .query(query)
            .bind(key)
            .bind(slot)
            .fetch_all::<u64>()
            .await?;
>>>>>>> 9fcb13d3

        let execution_time = Instant::now().duration_since(time_start);
        info!(
            "get_account_rooted_slot {{ key: {key}, slot: {slot} }} sql(1) returned {slot_opt:?}, time: {} sec",
            execution_time.as_secs_f64(),
        );

        Ok(slot_opt)
    }

    #[allow(clippy::too_many_lines)]
<<<<<<< HEAD
    pub fn get_account_at(&self, pubkey: &Pubkey, slot: u64) -> ChResult<Option<Account>> {
        info!("get_account_at {{ pubkey: {pubkey}, slot: {slot} }}");
        let (first, mut branch) = self.get_branch_slots(Some(slot)).map_err(|e| {
=======
    pub async fn get_account_at(&self, key: &Pubkey, slot: u64) -> ChResult<Option<Account>> {
        let (last, mut branch) = self.get_branch_slots(slot).await.map_err(|e| {
>>>>>>> 9fcb13d3
            println!("get_branch_slots error: {:?}", e);
            e
        })?;

        let pubkey_str = format!("{:?}", pubkey.to_bytes());

<<<<<<< HEAD
        if let Some(rooted_slot) =
            self.get_account_rooted_slot(&pubkey_str, first)
                .map_err(|e| {
                    println!("get_account_rooted_slot error: {:?}", e);
                    e
                })?
        {
            branch.push(rooted_slot);
        }
=======
        let mut rooted_slots = self
            .get_account_rooted_slots(&key_, last)
            .await
            .map_err(|e| {
                println!("get_account_rooted_slots error: {:?}", e);
                e
            })?;
        branch.append(rooted_slots.as_mut());
>>>>>>> 9fcb13d3

        let mut row = if branch.is_empty() {
            None
        } else {
            let query = r#"
                SELECT owner, lamports, executable, rent_epoch, data, txn_signature
                FROM events.update_account_distributed
                WHERE pubkey = ?
                  AND slot IN ?
                ORDER BY pubkey, slot DESC, write_version DESC
                LIMIT 1
            "#;

            let time_start = Instant::now();
<<<<<<< HEAD
            let row = Self::row_opt(block(|| async {
                self.client
                    .query(query)
                    .bind(pubkey_str.clone())
                    .bind(&branch.as_slice())
                    .fetch_one::<AccountRow>()
                    .await
            }))
            .map_err(|e| {
                println!("get_account_at error: {e}");
                ChError::Db(e)
            })?;
=======
            let result = self
                .client
                .query(query)
                .bind(key_.clone())
                .bind(&branch.as_slice())
                .fetch_one::<AccountRow>()
                .await;
>>>>>>> 9fcb13d3
            let execution_time = Instant::now().duration_since(time_start);
            info!(
                "get_account_at {{ pubkey: {pubkey}, slot: {slot} }} sql(1) returned {row:?}, time: {} sec",
                execution_time.as_secs_f64()
            );

            row
        };

        if row.is_none() {
            let time_start = Instant::now();
<<<<<<< HEAD
            row = block(|| self.get_last_older_account_row(&pubkey_str))?;
=======
            let query = r#"
                SELECT owner, lamports, executable, rent_epoch, data
                FROM events.older_account_distributed
                WHERE pubkey = ?
                ORDER BY slot DESC LIMIT 1
                "#;
            let result = self
                .client
                .query(query)
                .bind(key_)
                .fetch_one::<AccountRow>()
                .await;
>>>>>>> 9fcb13d3
            let execution_time = Instant::now().duration_since(time_start);
            info!(
                "get_account_at {{ pubkey: {pubkey}, slot: {slot} }} sql(2) returned {row:?}, time: {} sec",
                execution_time.as_secs_f64()
            );
        }

        let result = if let Some(acc) = row {
            acc.try_into()
                .map(Some)
                .map_err(|err| ChError::Db(clickhouse::error::Error::Custom(err)))
        } else {
            Ok(None)
        };

        info!("get_account_at {{ pubkey: {pubkey}, slot: {slot} }} -> {result:?}");

        result
    }

    async fn get_last_older_account_row(&self, pubkey: &str) -> ChResult<Option<AccountRow>> {
        let query = r#"
            SELECT owner, lamports, executable, rent_epoch, data, txn_signature
            FROM events.older_account_distributed
            WHERE pubkey = ?
            ORDER BY slot DESC
            LIMIT 1
        "#;
        Self::row_opt(
            self.client
                .query(query)
                .bind(pubkey)
                .fetch_one::<AccountRow>()
                .await,
        )
        .map_err(|e| {
            println!("get_last_older_account_row error: {e}");
            ChError::Db(e)
        })
    }

    fn get_sol_sig_rooted_slot(&self, sol_sig: &[u8; 64]) -> ChResult<Option<SlotParent>> {
        let query = r#"
            SELECT slot, parent, status
            FROM events.update_slot
            WHERE slot IN (
                    SELECT slot
                    FROM events.notify_transaction_distributed
                    WHERE signature = ?
                )
                AND status = 'Rooted'
            ORDER BY slot DESC
            LIMIT 1
        "#;

        Self::row_opt(block(|| async {
            self.client
                .query(query)
                .bind(sol_sig.as_slice())
                .fetch_one::<SlotParent>()
                .await
        }))
        .map_err(|e| {
            println!("get_sol_sig_rooted_slot error: {e}");
            ChError::Db(e)
        })
    }

    fn get_sol_sig_confirmed_slot(&self, sol_sig: &[u8; 64]) -> ChResult<Option<SlotParent>> {
        let (_, slot_vec) = self.get_branch_slots(None)?;
        let query = r#"
            SELECT slot, parent, status
            FROM events.update_slot
            WHERE slot IN ?
                AND slot IN (
                    SELECT slot
                    FROM events.notify_transaction_distributed
                    WHERE signature = ?
                )
            ORDER BY slot DESC
            LIMIT 1
        "#;

        Self::row_opt(block(|| async {
            self.client
                .query(query)
                .bind(slot_vec.as_slice())
                .bind(sol_sig.as_slice())
                .fetch_one::<SlotParent>()
                .await
        }))
        .map_err(|e| {
            println!("get_sol_sig_confirmed_slot error: {e}");
            ChError::Db(e)
        })
    }

    #[allow(clippy::unused_self)]
    pub fn get_account_by_sol_sig(
        &self,
        pubkey: &Pubkey,
        sol_sig: &[u8; 64],
    ) -> ChResult<Option<Account>> {
        let sol_sig_str = bs58::encode(sol_sig).into_string();
        info!("get_account_by_sol_sig {{ pubkey: {pubkey}, sol_sig: {sol_sig_str} }}");
        let time_start = Instant::now();
        let mut slot_opt = self.get_sol_sig_rooted_slot(sol_sig)?;
        let execution_time = Instant::now().duration_since(time_start);
        info!(
            "get_sol_sig_rooted_slot({sol_sig_str}) -> {slot_opt:?}, time: {} sec",
            execution_time.as_secs_f64()
        );

        if slot_opt.is_none() {
            let time_start = Instant::now();
            slot_opt = self.get_sol_sig_confirmed_slot(sol_sig)?;
            let execution_time = Instant::now().duration_since(time_start);
            info!(
                "get_sol_sig_confirmed_slot({sol_sig_str}) -> {slot_opt:?}, time: {} sec",
                execution_time.as_secs_f64()
            );
        }

        let slot = if let Some(slot) = slot_opt {
            slot
        } else {
            return Ok(None);
        };

        // Try to find account changes within the given slot.
        let query = r#"
            SELECT DISTINCT ON (pubkey, txn_signature, write_version)
                   owner, lamports, executable, rent_epoch, data, txn_signature
            FROM events.update_account_distributed
            WHERE slot = ? AND pubkey = ?
            ORDER BY write_version DESC
        "#;

        let pubkey_str = format!("{:?}", pubkey.to_bytes());
        let time_start = Instant::now();
        let rows = block(|| async {
            self.client
                .query(query)
                .bind(slot.slot)
                .bind(pubkey_str)
                .fetch_all::<AccountRow>()
                .await
        })?;
        let execution_time = Instant::now().duration_since(time_start);
        info!(
            "get_account_by_sol_sig {{ pubkey: {pubkey}, sol_sig: {sol_sig_str} }} \
                sql(1) returned {} row(s), time: {} sec",
            rows.len(),
            execution_time.as_secs_f64(),
        );

        debug!(
            "get_account_by_sol_sig {{ pubkey: {pubkey}, sol_sig: {sol_sig_str} }} \
            sql(1) returned:\n{rows:?}"
        );

        let row_found = rows
            .into_iter()
            .skip_while(|row| {
                row.txn_signature
                    .iter()
                    .filter_map(|v| *v)
                    .collect::<Vec<u8>>()
                    .as_slice()
                    != sol_sig.as_slice()
            })
            .nth(1);

        info!("get_account_by_sol_sig {{ pubkey: {pubkey}, sol_sig: {sol_sig_str} }}, row_found: {row_found:?}");

        if row_found.is_some() {
            return row_found
                .map(|row| {
                    row.try_into()
                        .map_err(|err| ChError::Db(clickhouse::error::Error::Custom(err)))
                })
                .transpose();
        }

        // If not found, get closest account state in one of previous slots
        if let Some(parent) = slot.parent {
            self.get_account_at(pubkey, parent)
        } else {
            Ok(None)
        }
    }

    fn row_opt<T>(result: clickhouse::error::Result<T>) -> clickhouse::error::Result<Option<T>> {
        match result {
            Ok(row) => Ok(Some(row)),
            Err(clickhouse::error::Error::RowNotFound) => Ok(None),
            Err(e) => Err(e),
        }
    }
}<|MERGE_RESOLUTION|>--- conflicted
+++ resolved
@@ -143,8 +143,7 @@
         result
     }
 
-<<<<<<< HEAD
-    fn get_branch_slots(&self, slot: Option<u64>) -> ChResult<(u64, Vec<u64>)> {
+    async fn get_branch_slots(&self, slot: Option<u64>) -> ChResult<(u64, Vec<u64>)> {
         fn branch_from(
             rows: Vec<SlotParent>,
             test_start: &dyn Fn(&SlotParent) -> bool,
@@ -167,39 +166,26 @@
 
         info!("get_branch_slots {{ slot: {slot:?} }}");
 
-=======
-    async fn get_branch_slots(&self, slot: u64) -> ChResult<(u64, Vec<u64>)> {
->>>>>>> 9fcb13d3
         let query = r#"
-            SELECT DISTINCT ON (slot, parent) slot, parent, status 
+            SELECT DISTINCT ON (slot, parent) slot, parent, status
             FROM events.update_slot
             WHERE slot >= (
-                  SELECT slot - ? 
+                  SELECT slot - ?
                   FROM events.update_slot
                   WHERE status = 'Rooted'
-                  ORDER BY slot DESC 
+                  ORDER BY slot DESC
                   LIMIT 1
               )
               AND isNotNull(parent)
             ORDER BY slot DESC, status DESC
             "#;
         let time_start = Instant::now();
-<<<<<<< HEAD
-        let mut rows = block(|| async {
-            self.client
-                .query(query)
-                .bind(ROOT_BLOCK_DELAY)
-                .fetch_all::<SlotParent>()
-                .await
-        })?;
-=======
-        let rows = self
+        let mut rows = self
             .client
             .query(query)
             .bind(ROOT_BLOCK_DELAY)
             .fetch_all::<SlotParent>()
             .await?;
->>>>>>> 9fcb13d3
 
         let first = if let Some(first) = rows.pop() {
             first
@@ -241,20 +227,16 @@
         result
     }
 
-<<<<<<< HEAD
-    fn get_account_rooted_slot(&self, key: &str, slot: u64) -> ChResult<Option<u64>> {
+    async fn get_account_rooted_slot(&self, key: &str, slot: u64) -> ChResult<Option<u64>> {
         info!("get_account_rooted_slot {{ key: {key}, slot: {slot} }}");
-=======
-    async fn get_account_rooted_slots(&self, key: &str, slot: u64) -> ChResult<Vec<u64>> {
->>>>>>> 9fcb13d3
         let query = r#"
             SELECT DISTINCT slot
             FROM events.update_account_distributed
             WHERE pubkey = ?
                 AND slot <= ?
                 AND slot IN (
-                    SELECT slot 
-                    FROM events.update_slot 
+                    SELECT slot
+                    FROM events.update_slot
                     WHERE status = 'Rooted'
                 )
             ORDER BY slot DESC
@@ -262,24 +244,14 @@
         "#;
 
         let time_start = Instant::now();
-<<<<<<< HEAD
-        let slot_opt = Self::row_opt(block(|| async {
+        let slot_opt = Self::row_opt(
             self.client
                 .query(query)
                 .bind(key)
                 .bind(slot)
                 .fetch_one::<u64>()
                 .await
-        }))?;
-=======
-        let rows = self
-            .client
-            .query(query)
-            .bind(key)
-            .bind(slot)
-            .fetch_all::<u64>()
-            .await?;
->>>>>>> 9fcb13d3
+        )?;
 
         let execution_time = Instant::now().duration_since(time_start);
         info!(
@@ -291,21 +263,15 @@
     }
 
     #[allow(clippy::too_many_lines)]
-<<<<<<< HEAD
-    pub fn get_account_at(&self, pubkey: &Pubkey, slot: u64) -> ChResult<Option<Account>> {
+    pub async fn get_account_at(&self, pubkey: &Pubkey, slot: u64) -> ChResult<Option<Account>> {
         info!("get_account_at {{ pubkey: {pubkey}, slot: {slot} }}");
         let (first, mut branch) = self.get_branch_slots(Some(slot)).map_err(|e| {
-=======
-    pub async fn get_account_at(&self, key: &Pubkey, slot: u64) -> ChResult<Option<Account>> {
-        let (last, mut branch) = self.get_branch_slots(slot).await.map_err(|e| {
->>>>>>> 9fcb13d3
             println!("get_branch_slots error: {:?}", e);
             e
         })?;
 
         let pubkey_str = format!("{:?}", pubkey.to_bytes());
 
-<<<<<<< HEAD
         if let Some(rooted_slot) =
             self.get_account_rooted_slot(&pubkey_str, first)
                 .map_err(|e| {
@@ -315,16 +281,6 @@
         {
             branch.push(rooted_slot);
         }
-=======
-        let mut rooted_slots = self
-            .get_account_rooted_slots(&key_, last)
-            .await
-            .map_err(|e| {
-                println!("get_account_rooted_slots error: {:?}", e);
-                e
-            })?;
-        branch.append(rooted_slots.as_mut());
->>>>>>> 9fcb13d3
 
         let mut row = if branch.is_empty() {
             None
@@ -339,28 +295,18 @@
             "#;
 
             let time_start = Instant::now();
-<<<<<<< HEAD
-            let row = Self::row_opt(block(|| async {
+            let row = Self::row_opt(
                 self.client
                     .query(query)
                     .bind(pubkey_str.clone())
                     .bind(&branch.as_slice())
                     .fetch_one::<AccountRow>()
                     .await
-            }))
+            )
             .map_err(|e| {
                 println!("get_account_at error: {e}");
                 ChError::Db(e)
             })?;
-=======
-            let result = self
-                .client
-                .query(query)
-                .bind(key_.clone())
-                .bind(&branch.as_slice())
-                .fetch_one::<AccountRow>()
-                .await;
->>>>>>> 9fcb13d3
             let execution_time = Instant::now().duration_since(time_start);
             info!(
                 "get_account_at {{ pubkey: {pubkey}, slot: {slot} }} sql(1) returned {row:?}, time: {} sec",
@@ -372,22 +318,7 @@
 
         if row.is_none() {
             let time_start = Instant::now();
-<<<<<<< HEAD
-            row = block(|| self.get_last_older_account_row(&pubkey_str))?;
-=======
-            let query = r#"
-                SELECT owner, lamports, executable, rent_epoch, data
-                FROM events.older_account_distributed
-                WHERE pubkey = ?
-                ORDER BY slot DESC LIMIT 1
-                "#;
-            let result = self
-                .client
-                .query(query)
-                .bind(key_)
-                .fetch_one::<AccountRow>()
-                .await;
->>>>>>> 9fcb13d3
+            row = self.get_last_older_account_row(&pubkey_str)?;
             let execution_time = Instant::now().duration_since(time_start);
             info!(
                 "get_account_at {{ pubkey: {pubkey}, slot: {slot} }} sql(2) returned {row:?}, time: {} sec",
