--- conflicted
+++ resolved
@@ -347,11 +347,7 @@
     ) -> ChResult<Option<AccountRow>> {
         let query = r#"
             SELECT owner, lamports, executable, rent_epoch, data, txn_signature
-<<<<<<< HEAD
-            FROM events.older_account_distributed
-=======
             FROM events.older_account_distributed FINAL
->>>>>>> 8660cf58
             WHERE pubkey = ? AND slot <= ?
             ORDER BY slot DESC
             LIMIT 1
