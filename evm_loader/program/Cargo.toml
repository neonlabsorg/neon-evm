--- conflicted
+++ resolved
@@ -3,11 +3,7 @@
 
 [package]
 name = "evm-loader"
-<<<<<<< HEAD
-version = "0.5.4"
-=======
-version = "0.5.4-dev"
->>>>>>> 1d73d346
+version = "0.6.0-rc3"
 description = "Ethereum VM loader"
 authors = ["Solana Maintainers <maintainers@solana.foundation>"]
 repository = "https://github.com/solana-labs/solana-program-library"
