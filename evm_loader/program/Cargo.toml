--- conflicted
+++ resolved
@@ -63,14 +63,10 @@
 
 [dev-dependencies]
 tokio = { version = "1.0", features = ["full"] }
-<<<<<<< HEAD
-serde_json = { version = "1.0.114", features = ["preserve_order"] }
+serde_json = { version = "1.0.115", features = ["preserve_order"] }
 solana-program-test.workspace = true
 solana-sdk.workspace = true
 
-=======
-serde_json = { version = "1.0.115", features = ["preserve_order"] }
->>>>>>> 7c45841b
 
 [lib]
 crate-type = ["cdylib", "lib"]
