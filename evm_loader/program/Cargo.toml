
# Note: This crate must be built using cargo build-bpf

[package]
name = "evm-loader"
version = "0.12.0-dev"
description = "Neon EVM loader"
authors = ["NeonLabs Maintainers <maintainers@neonlabs.org>"]
edition = "2018"

[features]
#! The next feature defines configurations for deploys on different blockchains
## Builds NeonEVM for `alpha`-testing mode
alpha = []
## Builds NeonEVM for testing with goverment system
govertest = []
## Builds NeonEVM for mainnet deployment
mainnet = []
## Builds NeonEVM for testnet deployment
testnet = []
## Builds NeonEVM for devnet deployment
devnet = []

## Builds NeonEVM program for `emergency` mode. In this mode, NeonEVM doesn't process
## any transaction and return error `ProgramError::InvalidInstructionData` with comment
## `Emergency image: all instructions are rejected`. This feature can be used with
## the feature which defines configuration. In this case, the resulting image will
## contain a configuration for appropriated deployment.
emergency = []

## Builds program without debug logs
no-logs = []

## Do not include entrypoint (for include in other application)
no-entrypoint = []
test-bpf = []
custom-heap = []
default = ["custom-heap"]
tracing = [ "environmental" ]

[dependencies]
<<<<<<< HEAD
#solana-program = { version = "=1.11.10", default_features = false }
solana-program = { git = "https://github.com/neonlabsorg/solana", branch = "NDEV-670_eip_198_big_mod_exp", default_features = false }
#spl-token = { version = "=3.5.0", default_features = false, features = ["no-entrypoint"] }
spl-token = { git = "https://github.com/neonlabsorg/solana-program-library", branch = "NDEV-670_eip_198_big_mod_exp", default_features = false, features = ["no-entrypoint"] }
#spl-associated-token-account = { version = "=1.1.1", default_features = false, features = ["no-entrypoint"] }
spl-associated-token-account = { git = "https://github.com/neonlabsorg/solana-program-library", branch = "NDEV-670_eip_198_big_mod_exp", default_features = false, features = ["no-entrypoint"] }
#mpl-token-metadata = { version = "=1.3.2", default_features = false, features = ["no-entrypoint"] }
num-derive = "0.3"
num-traits = "0.2"
=======
evm-loader-macro = { path = "../program-macro" }
solana-program = { version = "=1.11.10", default_features = false }
spl-token = { version = "=3.5.0", default_features = false, features = ["no-entrypoint"] }
spl-associated-token-account = { version = "=1.1.1", default_features = false, features = ["no-entrypoint"] }
mpl-token-metadata = { version = "=1.3.2", default_features = false, features = ["no-entrypoint"] }
>>>>>>> 3f9edb24
thiserror = "1.0"
arrayref = "0.3.6"
hex = "0.4.2"
ripemd160 = "0.9.1"
rlp = "0.5"
bytes = "1.2.1"
borsh = "0.9"
bincode = "1.3.3"
evm = { version = "0.18.0", path = "../rust-evm", default_features = false }
evm-runtime = { version = "0.18", path = "../rust-evm/runtime", default-features = false }
const_format = { version = "0.2.21" }
cfg-if = { version = "1.0" }
log = { version = "0.4", default-features = false }
environmental = { version = "1.1", optional = true, default-features = false }

[lib]
crate-type = ["cdylib", "lib"]

[package.metadata.docs.rs]
targets = ["x86_64-unknown-linux-gnu"]<|MERGE_RESOLUTION|>--- conflicted
+++ resolved
@@ -39,7 +39,7 @@
 tracing = [ "environmental" ]
 
 [dependencies]
-<<<<<<< HEAD
+evm-loader-macro = { path = "../program-macro" }
 #solana-program = { version = "=1.11.10", default_features = false }
 solana-program = { git = "https://github.com/neonlabsorg/solana", branch = "NDEV-670_eip_198_big_mod_exp", default_features = false }
 #spl-token = { version = "=3.5.0", default_features = false, features = ["no-entrypoint"] }
@@ -47,15 +47,6 @@
 #spl-associated-token-account = { version = "=1.1.1", default_features = false, features = ["no-entrypoint"] }
 spl-associated-token-account = { git = "https://github.com/neonlabsorg/solana-program-library", branch = "NDEV-670_eip_198_big_mod_exp", default_features = false, features = ["no-entrypoint"] }
 #mpl-token-metadata = { version = "=1.3.2", default_features = false, features = ["no-entrypoint"] }
-num-derive = "0.3"
-num-traits = "0.2"
-=======
-evm-loader-macro = { path = "../program-macro" }
-solana-program = { version = "=1.11.10", default_features = false }
-spl-token = { version = "=3.5.0", default_features = false, features = ["no-entrypoint"] }
-spl-associated-token-account = { version = "=1.1.1", default_features = false, features = ["no-entrypoint"] }
-mpl-token-metadata = { version = "=1.3.2", default_features = false, features = ["no-entrypoint"] }
->>>>>>> 3f9edb24
 thiserror = "1.0"
 arrayref = "0.3.6"
 hex = "0.4.2"
