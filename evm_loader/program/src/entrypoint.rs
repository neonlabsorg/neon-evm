--- conflicted
+++ resolved
@@ -271,11 +271,7 @@
                 operator_sol_info,
                 collateral_pool_sol_info,
                 collateral_pool_index as usize)?;
-<<<<<<< HEAD
-            payment::operator_to_collateral_pool(
-=======
             payment::transfer_from_operator_to_collateral_pool(
->>>>>>> 0650b3d9
                 operator_sol_info,
                 collateral_pool_sol_info,
                 system_info)?;
