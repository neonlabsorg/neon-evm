--- conflicted
+++ resolved
@@ -190,94 +190,7 @@
             do_finalize(program_id, accounts)
         },
         EvmInstruction::Call {bytes} => {
-<<<<<<< HEAD
-            do_call(program_id, accounts, &bytes, None)
-        },
-        EvmInstruction::ExecuteTrxFromAccountData => {
-            debug_print!("Execute transaction from account data");
-
-            let account_info_iter = &mut accounts.iter();
-            let trx_info = next_account_info(account_info_iter)?;
-
-            let (unsigned_msg, signature) = {
-                let data = trx_info.data.borrow();
-                let account_info_data = AccountData::unpack(&data)?;
-                match account_info_data {
-                    AccountData::Empty => (),
-                    _ => return Err(ProgramError::InvalidAccountData),
-                };
-
-                let (acc_header, rest) = data.split_at(account_info_data.size());
-                let (signature, rest) = rest.split_at(65);
-                let (trx_len, rest) = rest.split_at(8);
-                let trx_len = trx_len.try_into().ok().map(u64::from_le_bytes).unwrap();
-                let (trx, _rest) = rest.split_at(trx_len as usize);
-                (trx.to_vec(), signature.to_vec())
-            };
-            
-            if let Err(e) = verify_tx_signature(&signature, &unsigned_msg) {
-                debug_print!("{:?}", e);
-                return Err(ProgramError::InvalidInstructionData);
-            }
-            let trx: UnsignedTransaction = rlp::decode(&unsigned_msg).map_err(|_| ProgramError::InvalidInstructionData)?;
-
-            let mut account_storage = ProgramAccountStorage::new(program_id, &accounts[1..])?;
-    
-            let (exit_reason, result, applies_logs) = {
-                let caller = account_storage.get_caller_account().ok_or(ProgramError::InvalidArgument)?;  
-                if caller.get_nonce() != trx.nonce {
-                    debug_print!("Invalid nonce: actual {}, expect {}", trx.nonce, caller.get_nonce());
-                    return Err(ProgramError::InvalidInstructionData);
-                }
-                let caller_ether = caller.get_ether();
-        
-                let backend = SolanaBackend::new(&account_storage, Some(accounts));
-                debug_print!("  backend initialized");
-
-                if trx.chain_id != backend.chain_id() {
-                    debug_print!("Invalid chain id: actual {}, expect {}", trx.chain_id, backend.chain_id());
-                    return Err(ProgramError::InvalidInstructionData); 
-                }
-            
-                let config = evm::Config::istanbul();
-                let mut executor = StackExecutor::new(&backend, usize::max_value(), &config);
-                debug_print!("Executor initialized");
-
-                let exit_reason = match trx.to {
-                    None => {
-                        executor.transact_create(caller_ether, U256::zero(), trx.call_data, usize::max_value())
-                    },
-                    Some(contract) => {
-                        debug_print!("Not supported");
-                        ExitReason::Fatal(ExitFatal::NotSupported)
-                    },
-                };
-
-                if exit_reason.is_succeed() {
-                    debug_print!("Succeed execution");
-                    let (applies, logs) = executor.deconstruct();
-                    (exit_reason, Vec::new(), Some((applies, logs)))
-                } else {
-                    (exit_reason, Vec::new(), None)
-                }
-            };      
-
-            if applies_logs.is_some() {
-                let (applies, logs) = applies_logs.unwrap();
-
-                account_storage.apply(applies, false)?;
-                debug_print!("Applies done");
-                for log in logs {
-                    invoke(&on_event(program_id, log)?, &accounts)?;
-                }
-            }
-
-            invoke_on_return(&program_id, &accounts, exit_reason, &result)?;
-
-            Ok(())
-=======
             do_call(program_id, accounts, bytes.to_vec(), None)
->>>>>>> a2386973
         },
         EvmInstruction::ExecuteTrxFromAccountDataIterative{step_count} =>{
             debug_print!("Execute iterative transaction from account data");
