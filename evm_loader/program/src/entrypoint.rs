--- conflicted
+++ resolved
@@ -203,20 +203,6 @@
             let holder_data = holder_info.data.borrow();
             let (unsigned_msg, signature) = get_transaction_from_data(&holder_data)?;
 
-<<<<<<< HEAD
-                let (acc_header, rest) = data.split_at(account_info_data.size());
-                let (signature, rest) = rest.split_at(65);
-                let (trx_len, rest) = rest.split_at(8);
-                let trx_len = trx_len.try_into().ok().map(u64::from_le_bytes).unwrap();
-                let (trx, _rest) = rest.split_at(trx_len as usize);
-                (trx.to_vec(), signature.to_vec())
-            };
-            if let Err(e) = verify_tx_signature(&signature, &unsigned_msg) {
-                debug_print!("{:?}", e);
-                return Err(ProgramError::InvalidInstructionData);
-            }
-=======
->>>>>>> e2e88fa6
             let trx: UnsignedTransaction = rlp::decode(&unsigned_msg).map_err(|_| ProgramError::InvalidInstructionData)?;
             if trx.to.is_some() {
                 debug_print!("This is not deploy contract transaction");
