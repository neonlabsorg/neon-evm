--- conflicted
+++ resolved
@@ -120,13 +120,11 @@
     #[error("New contract code size exceeds 24kb (EIP-170), contract = {0}, size = {1}")]
     ContractCodeSizeLimit(Address, usize),
 
-<<<<<<< HEAD
     #[error("Checked Integer Math Overflow")]
     IntegerOverflow,
-=======
+
     #[error("Precompile Contract {0} - is not implemented")]
     UnimplementedPrecompile(Address),
->>>>>>> b45fd558
 }
 
 pub type Result<T> = std::result::Result<T, Error>;
