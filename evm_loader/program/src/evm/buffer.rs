--- conflicted
+++ resolved
@@ -8,9 +8,7 @@
 
 const BUFFER_ALIGN: usize = 1;
 
-<<<<<<< HEAD
 #[derive(Debug)]
-=======
 enum Inner {
     Empty,
     Owned {
@@ -28,7 +26,7 @@
     },
 }
 
->>>>>>> abd54d6c
+#[derive(Debug)]
 pub struct Buffer {
     ptr: *const u8,
     len: usize,
