use super::{Buffer, Context};
use crate::{error::Result, executor::OwnedAccountInfo, types::Address};
use ethnum::U256;
use maybe_async::maybe_async;
use solana_program::{account_info::AccountInfo, instruction::Instruction, pubkey::Pubkey};

#[maybe_async(?Send)]
pub trait Database {
    fn program_id(&self) -> &Pubkey;
    fn operator(&self) -> Pubkey;
    fn chain_id_to_token(&self, chain_id: u64) -> Pubkey;
    fn contract_pubkey(&self, address: Address) -> (Pubkey, u8);

    fn default_chain_id(&self) -> u64;
    fn is_valid_chain_id(&self, chain_id: u64) -> bool;
    async fn contract_chain_id(&self, address: Address) -> Result<u64>;

    async fn nonce(&self, address: Address, chain_id: u64) -> Result<u64>;
    fn increment_nonce(&mut self, address: Address, chain_id: u64) -> Result<()>;

    async fn balance(&self, address: Address, chain_id: u64) -> Result<U256>;
    async fn transfer(
        &mut self,
        source: Address,
        target: Address,
        chain_id: u64,
        value: U256,
    ) -> Result<()>;
<<<<<<< HEAD
    async fn burn(&mut self, address: Address, chain_id: u64, value: U256) -> Result<()>;

    async fn code_hash(&self, address: Address, chain_id: u64) -> Result<[u8; 32]>;
=======
>>>>>>> 9b55e5ee
    async fn code_size(&self, address: Address) -> Result<usize>;
    async fn code(&self, address: Address) -> Result<Buffer>;
    fn set_code(&mut self, address: Address, chain_id: u64, code: Vec<u8>) -> Result<()>;
    fn selfdestruct(&mut self, address: Address) -> Result<()>;

    async fn storage(&self, address: Address, index: U256) -> Result<[u8; 32]>;
    fn set_storage(&mut self, address: Address, index: U256, value: [u8; 32]) -> Result<()>;

    async fn block_hash(&self, number: U256) -> Result<[u8; 32]>;
    fn block_number(&self) -> Result<U256>;
    fn block_timestamp(&self) -> Result<U256>;

    async fn external_account(&self, address: Pubkey) -> Result<OwnedAccountInfo>;
    async fn map_solana_account<F, R>(&self, address: &Pubkey, action: F) -> R
    where
        F: FnOnce(&AccountInfo) -> R;

    fn snapshot(&mut self);
    fn revert_snapshot(&mut self);
    fn commit_snapshot(&mut self);

    fn queue_external_instruction(
        &mut self,
        instruction: Instruction,
        seeds: Vec<Vec<Vec<u8>>>,
        fee: u64,
        emulated_internally: bool,
    ) -> Result<()>;

    async fn precompile_extension(
        &mut self,
        context: &Context,
        address: &Address,
        data: &[u8],
        is_static: bool,
    ) -> Option<Result<Vec<u8>>>;
}

/// Provides convenience methods that can be implemented in terms of `Database`.
#[maybe_async(?Send)]
pub trait DatabaseExt {
    /// Returns whether an account exists and is non-empty as specified in
    /// https://eips.ethereum.org/EIPS/eip-161.
    async fn account_exists(&self, address: Address, chain_id: u64) -> Result<bool>;

    /// Returns the code hash for an address as specified in
    /// https://eips.ethereum.org/EIPS/eip-1052.
    async fn code_hash(&self, address: Address, chain_id: u64) -> Result<[u8; 32]>;
}

#[maybe_async(?Send)]
impl<T: Database> DatabaseExt for T {
    async fn account_exists(&self, address: Address, chain_id: u64) -> Result<bool> {
        Ok(self.nonce(address, chain_id).await? > 0 || self.balance(address, chain_id).await? > 0)
    }

    async fn code_hash(&self, address: Address, chain_id: u64) -> Result<[u8; 32]> {
        // The function `Database::code` returns a zero-length buffer if the account exists with
        // zero-length code, but also when the account does not exist. This makes it necessary to
        // also check if the account exists when the returned buffer is empty.
        //
        // We could simplify the implementation by checking if the account exists first, but that
        // would lead to more computation in what we think is the common case where the account
        // exists and contains code.
        let code = self.code(address).await?;
        let bytes_to_hash: Option<&[u8]> = if !code.is_empty() {
            Some(&*code)
        } else if self.account_exists(address, chain_id).await? {
            Some(&[])
        } else {
            None
        };

        Ok(bytes_to_hash.map_or([0; 32], |bytes| {
            solana_program::keccak::hash(bytes).to_bytes()
        }))
    }
}

#[cfg(test)]
mod tests {
    use std::collections::HashMap;

    use super::*;

    struct TestDatabaseEntry {
        balance: U256,
        nonce: u64,
        code: Vec<u8>,
    }

    impl TestDatabaseEntry {
        fn empty() -> Self {
            Self {
                balance: U256::from(0u8),
                nonce: 0,
                code: Vec::default(),
            }
        }

        fn without_code() -> Self {
            Self {
                balance: U256::from(1u8),
                nonce: 1,
                code: Vec::default(),
            }
        }

        fn with_code(code: Vec<u8>) -> Self {
            assert!(!code.is_empty());
            Self {
                balance: U256::from_words(0, 1),
                nonce: 1,
                code,
            }
        }
    }

    #[derive(Default)]
    struct TestDatabase(HashMap<Address, TestDatabaseEntry>);

    impl FromIterator<(Address, TestDatabaseEntry)> for TestDatabase {
        fn from_iter<T: IntoIterator<Item = (Address, TestDatabaseEntry)>>(iter: T) -> Self {
            Self(iter.into_iter().collect())
        }
    }

    #[maybe_async(?Send)]
    #[allow(unused_variables)]
    impl Database for TestDatabase {
        fn default_chain_id(&self) -> u64 {
            unimplemented!();
        }

        fn is_valid_chain_id(&self, chain_id: u64) -> bool {
            unimplemented!();
        }

        async fn contract_chain_id(&self, address: Address) -> Result<u64> {
            unimplemented!();
        }

        async fn nonce(&self, address: Address, chain_id: u64) -> Result<u64> {
            Ok(self
                .0
                .get(&address)
                .map(|entry| entry.nonce)
                .unwrap_or_default())
        }

        fn increment_nonce(&mut self, address: Address, chain_id: u64) -> Result<()> {
            unimplemented!();
        }

        async fn balance(&self, address: Address, chain_id: u64) -> Result<U256> {
            Ok(self
                .0
                .get(&address)
                .map(|entry| entry.balance)
                .unwrap_or_default())
        }

        async fn transfer(
            &mut self,
            source: Address,
            target: Address,
            chain_id: u64,
            value: U256,
        ) -> Result<()> {
            unimplemented!();
        }

        async fn code_size(&self, address: Address) -> Result<usize> {
            unimplemented!();
        }

        async fn code(&self, address: Address) -> Result<Buffer> {
            Ok(self
                .0
                .get(&address)
                .map(|entry| Buffer::from_slice(&entry.code))
                .unwrap_or_default())
        }

        fn set_code(&mut self, address: Address, chain_id: u64, code: Vec<u8>) -> Result<()> {
            unimplemented!();
        }

        fn selfdestruct(&mut self, address: Address) -> Result<()> {
            unimplemented!();
        }

        async fn storage(&self, address: Address, index: U256) -> Result<[u8; 32]> {
            unimplemented!();
        }

        fn set_storage(&mut self, address: Address, index: U256, value: [u8; 32]) -> Result<()> {
            unimplemented!();
        }

        async fn block_hash(&self, number: U256) -> Result<[u8; 32]> {
            unimplemented!();
        }

        fn block_number(&self) -> Result<U256> {
            unimplemented!();
        }

        fn block_timestamp(&self) -> Result<U256> {
            unimplemented!();
        }

        async fn map_solana_account<F, R>(&self, address: &Pubkey, action: F) -> R
        where
            F: FnOnce(&AccountInfo) -> R,
        {
            unimplemented!();
        }

        fn snapshot(&mut self) {
            unimplemented!();
        }

        fn revert_snapshot(&mut self) {
            unimplemented!();
        }

        fn commit_snapshot(&mut self) {
            unimplemented!();
        }

        async fn precompile_extension(
            &mut self,
            context: &Context,
            address: &Address,
            data: &[u8],
            is_static: bool,
        ) -> Option<Result<Vec<u8>>> {
            unimplemented!();
        }
    }

    #[maybe_async]
    async fn code_hash(database_entry: Option<TestDatabaseEntry>) -> [u8; 32] {
        let address = Address::default();
        let database: TestDatabase = database_entry
            .map(|entry| (address, entry))
            .into_iter()
            .collect();
        database
            .code_hash(address, crate::config::DEFAULT_CHAIN_ID)
            .await
            .unwrap()
    }

    #[tokio::test]
    async fn code_hash_of_non_existing_account() {
        let actual = code_hash(None).await;
        assert_eq!(actual, [0; 32]);
    }

    #[tokio::test]
    async fn code_hash_of_empty_account() {
        let actual = code_hash(Some(TestDatabaseEntry::empty())).await;
        assert_eq!(actual, [0; 32]);
    }

    #[tokio::test]
    async fn code_hash_of_existing_account_without_code() {
        let actual = code_hash(Some(TestDatabaseEntry::without_code())).await;
        assert_eq!(
            actual,
            [
                197, 210, 70, 1, 134, 247, 35, 60, 146, 126, 125, 178, 220, 199, 3, 192, 229, 0,
                182, 83, 202, 130, 39, 59, 123, 250, 216, 4, 93, 133, 164, 112,
            ]
        );
    }

    #[tokio::test]
    async fn code_hash_of_existing_account_with_code() {
        let actual = code_hash(Some(TestDatabaseEntry::with_code(vec![0; 10]))).await;
        assert_eq!(
            actual,
            [
                107, 210, 221, 107, 212, 8, 203, 238, 51, 66, 147, 88, 191, 36, 253, 198, 70, 18,
                251, 248, 177, 180, 219, 96, 69, 24, 244, 15, 253, 52, 182, 7
            ]
        );
    }
}<|MERGE_RESOLUTION|>--- conflicted
+++ resolved
@@ -26,12 +26,8 @@
         chain_id: u64,
         value: U256,
     ) -> Result<()>;
-<<<<<<< HEAD
     async fn burn(&mut self, address: Address, chain_id: u64, value: U256) -> Result<()>;
 
-    async fn code_hash(&self, address: Address, chain_id: u64) -> Result<[u8; 32]>;
-=======
->>>>>>> 9b55e5ee
     async fn code_size(&self, address: Address) -> Result<usize>;
     async fn code(&self, address: Address) -> Result<Buffer>;
     fn set_code(&mut self, address: Address, chain_id: u64, code: Vec<u8>) -> Result<()>;
