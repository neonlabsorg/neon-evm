--- conflicted
+++ resolved
@@ -32,12 +32,7 @@
 
     async fn code_size(&self, address: Address) -> Result<usize>;
     async fn code(&self, address: Address) -> Result<Buffer>;
-<<<<<<< HEAD
     async fn set_code(&mut self, address: Address, chain_id: u64, code: Vec<u8>) -> Result<()>;
-    async fn selfdestruct(&mut self, address: Address) -> Result<()>;
-=======
-    fn set_code(&mut self, address: Address, chain_id: u64, code: Vec<u8>) -> Result<()>;
->>>>>>> d80f39bd
 
     async fn storage(&self, address: Address, index: U256) -> Result<[u8; 32]>;
     async fn set_storage(&mut self, address: Address, index: U256, value: [u8; 32]) -> Result<()>;
@@ -259,13 +254,6 @@
             unimplemented!();
         }
 
-<<<<<<< HEAD
-        async fn selfdestruct(&mut self, address: Address) -> Result<()> {
-            unimplemented!();
-        }
-
-=======
->>>>>>> d80f39bd
         async fn storage(&self, address: Address, index: U256) -> Result<[u8; 32]> {
             unimplemented!();
         }
