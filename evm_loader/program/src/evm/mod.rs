--- conflicted
+++ resolved
@@ -172,16 +172,12 @@
         Ok(evm)
     }
 
-<<<<<<< HEAD
-    pub fn new(trx: &Transaction, origin: Address, backend: &mut B) -> Result<Self> {
-=======
     pub fn new(
-        trx: Transaction,
+        trx: &Transaction,
         origin: Address,
         backend: &mut B,
         #[cfg(feature = "tracing")] tracer: TracerType,
     ) -> Result<Self> {
->>>>>>> 13a4e791
         let origin_nonce = backend.nonce(&origin)?;
 
         if origin_nonce == u64::MAX {
@@ -210,11 +206,7 @@
             return Err(Error::SenderHasDeployedCode(origin));
         }
 
-<<<<<<< HEAD
         if trx.target().is_some() {
-            Self::new_call(trx, origin, backend)
-=======
-        if trx.target.is_some() {
             Self::new_call(
                 trx,
                 origin,
@@ -222,7 +214,6 @@
                 #[cfg(feature = "tracing")]
                 tracer,
             )
->>>>>>> 13a4e791
         } else {
             Self::new_create(
                 trx,
@@ -234,18 +225,13 @@
         }
     }
 
-<<<<<<< HEAD
-    fn new_call(trx: &Transaction, origin: Address, backend: &mut B) -> Result<Self> {
-        assert!(trx.target().is_some());
-=======
     fn new_call(
-        trx: Transaction,
+        trx: &Transaction,
         origin: Address,
         backend: &mut B,
         #[cfg(feature = "tracing")] tracer: TracerType,
     ) -> Result<Self> {
-        assert!(trx.target.is_some());
->>>>>>> 13a4e791
+        assert!(trx.target().is_some());
 
         let target = *trx.target().unwrap();
         sol_log_data(&[b"ENTER", b"CALL", target.as_bytes()]);
@@ -289,18 +275,13 @@
         })
     }
 
-<<<<<<< HEAD
-    fn new_create(trx: &Transaction, origin: Address, backend: &mut B) -> Result<Self> {
-        assert!(trx.target().is_none());
-=======
     fn new_create(
-        trx: Transaction,
+        trx: &Transaction,
         origin: Address,
         backend: &mut B,
         #[cfg(feature = "tracing")] tracer: TracerType,
     ) -> Result<Self> {
-        assert!(trx.target.is_none());
->>>>>>> 13a4e791
+        assert!(trx.target().is_none());
 
         let target = Address::from_create(&origin, trx.nonce());
         sol_log_data(&[b"ENTER", b"CREATE", target.as_bytes()]);
