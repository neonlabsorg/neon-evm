--- conflicted
+++ resolved
@@ -373,13 +373,6 @@
                 if step > step_limit {
                     break ExitStatus::StepLimit;
                 }
-<<<<<<< HEAD
-            );
-
-            // SAFETY: OPCODES.len() == 256, opcode <= 255
-            let (_, opcode_fn) = unsafe { Self::OPCODES.get_unchecked(opcode as usize) };
-=======
->>>>>>> 9864c35a
 
                 let opcode = self.execution_code.get_or_default(self.pc);
 
@@ -394,7 +387,7 @@
                 );
 
                 // SAFETY: OPCODES.len() == 256, opcode <= 255
-                let opcode_fn = unsafe { Self::OPCODES.get_unchecked(opcode as usize) };
+                let (_, opcode_fn) = unsafe { Self::OPCODES.get_unchecked(opcode as usize) };
 
                 let opcode_result = match opcode_fn(self, backend) {
                     Ok(result) => result,
