--- conflicted
+++ resolved
@@ -140,12 +140,9 @@
         0x5A, GAS, Self::opcode_gas;
         0x5B, JUMPDEST, Self::opcode_jumpdest;
 
-<<<<<<< HEAD
-        0x5E, MCOPY, Self::opcode_mcopy;
-=======
         0x5C, TLOAD, Self::opcode_tload;
         0x5D, TSTORE, Self::opcode_tstore;
->>>>>>> 8a4ced83
+        0x5E, MCOPY, Self::opcode_mcopy;
 
         0x5F, PUSH0, Self::opcode_push_0;
         0x60, PUSH1, Self::opcode_push_1;
