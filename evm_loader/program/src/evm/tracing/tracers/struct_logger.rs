use std::collections::BTreeMap;

use ethnum::U256;
use serde::Serialize;
use serde_json::{json, Value};

use crate::evm::opcode_table::OPNAMES;
use crate::evm::tracing::TraceConfig;
use crate::evm::tracing::{Event, EventListener};
use crate::types::hexbytes::HexBytes;

/// `StructLoggerResult` groups all structured logs emitted by the EVM
/// while replaying a transaction in debug mode as well as transaction
/// execution status, the amount of gas used and the return value
/// see <https://github.com/ethereum/go-ethereum/blob/master/eth/tracers/logger/logger.go#L404>
#[derive(Serialize, Debug, Clone)]
#[serde(rename_all = "camelCase")]
pub struct StructLoggerResult {
    /// Total used gas but include the refunded gas
    pub gas: u64,
    /// Is execution failed or not
    pub failed: bool,
    /// The data after execution or revert reason
    pub return_value: String,
    /// Logs emitted during execution
    pub struct_logs: Vec<StructLog>,
}

/// `StructLog` stores a structured log emitted by the EVM while replaying a
/// transaction in debug mode
/// see <https://github.com/ethereum/go-ethereum/blob/master/eth/tracers/logger/logger.go#L413>
#[derive(Serialize, Debug, Clone)]
#[serde(rename_all = "camelCase")]
pub struct StructLog {
    /// Program counter.
    pc: u64,
    /// Operation name
    op: &'static str,
    /// Amount of used gas
    gas: u64,
    /// Gas cost for this instruction.
    gas_cost: u64,
    /// Current depth
    depth: usize,
    #[serde(skip_serializing_if = "Option::is_none")]
    error: Option<String>,
    /// Snapshot of the current stack sate
    #[serde(skip_serializing_if = "Option::is_none")]
    stack: Option<Vec<U256>>,
    #[serde(skip_serializing_if = "Option::is_none")]
    return_data: Option<HexBytes>,
    /// Snapshot of the current memory sate
    #[serde(skip_serializing_if = "Option::is_none")]
    memory: Option<Vec<String>>, // chunks of 32 bytes
    /// Result of the step
    /// Snapshot of the current storage
    #[serde(skip_serializing_if = "Option::is_none")]
    storage: Option<BTreeMap<String, String>>,
    /// Refund counter
    #[serde(skip_serializing_if = "is_zero")]
    refund: u64,
}

/// This is only used for serialize
#[allow(clippy::trivially_copy_pass_by_ref)]
fn is_zero(num: &u64) -> bool {
    *num == 0
}

impl StructLog {
    #[must_use]
    pub fn new(
        opcode: u8,
        pc: u64,
        gas_cost: u64,
        depth: usize,
        memory: Option<Vec<String>>,
        stack: Option<Vec<U256>>,
    ) -> Self {
        let op = OPNAMES[opcode as usize];
        Self {
            pc,
            op,
            gas: 0,
            gas_cost,
            depth,
            memory,
            stack,
            return_data: None,
            storage: None,
            error: None,
            refund: 0,
        }
    }
}

#[derive(Debug)]
#[allow(clippy::struct_excessive_bools)]
struct Config {
    enable_memory: bool,
    disable_storage: bool,
    disable_stack: bool,
    enable_return_data: bool,
}

impl From<&TraceConfig> for Config {
    fn from(trace_config: &TraceConfig) -> Self {
        Self {
            enable_memory: trace_config.enable_memory,
            disable_storage: trace_config.disable_storage,
            disable_stack: trace_config.disable_stack,
            enable_return_data: trace_config.enable_return_data,
        }
    }
}

#[derive(Debug)]
pub struct StructLogger {
    config: Config,
    logs: Vec<StructLog>,
    depth: usize,
    storage_access: Option<(U256, U256)>,
}

impl StructLogger {
    #[must_use]
    pub fn new(trace_config: &TraceConfig) -> Self {
        StructLogger {
            config: trace_config.into(),
            logs: vec![],
            depth: 0,
            storage_access: None,
        }
    }
}

impl EventListener for StructLogger {
    fn event(&mut self, event: Event) {
        match event {
            Event::BeginVM { .. } => {
                self.depth += 1;
            }
            Event::EndVM { .. } => {
                self.depth -= 1;
            }
            Event::BeginStep {
                opcode,
                pc,
                stack,
                memory,
            } => {
                let stack = if self.config.disable_stack {
                    None
                } else {
                    Some(
                        stack
                            .iter()
                            .map(|entry| U256::from_be_bytes(*entry))
                            .collect(),
                    )
                };

                let memory = if self.config.enable_memory {
                    Some(memory.chunks(32).map(hex::encode).collect())
                } else {
                    None
                };

                let log = StructLog::new(opcode, pc as u64, 0, self.depth, memory, stack);
                self.logs.push(log);
            }
            Event::EndStep {
                gas_used,
                return_data,
            } => {
                let last = self
                    .logs
                    .last_mut()
                    .expect("`EndStep` event before `BeginStep`");
                last.gas = gas_used;
                if !self.config.disable_storage {
                    if let Some((index, value)) = self.storage_access.take() {
                        last.storage.get_or_insert_with(Default::default).insert(
                            hex::encode(index.to_be_bytes()),
                            hex::encode(value.to_be_bytes()),
                        );
                    };
                }
                if self.config.enable_return_data {
                    last.return_data = return_data.map(Into::into);
                }
            }
            Event::StorageAccess { index, value } => {
                if !self.config.disable_storage {
                    self.storage_access = Some((index, U256::from_be_bytes(value)));
                }
            }
        };
    }

    fn into_traces(self: Box<Self>) -> Value {
        json!({
            "struct_logs": self.logs
        })
<<<<<<< HEAD
=======
    }
}

#[cfg(test)]
mod tests {
    use super::*;

    #[test]
    fn test_serialize_struct_logger_result_all_fields() {
        let struct_logger_result = StructLoggerResult {
            gas: 20000,
            failed: false,
            return_value: "000000000000000000000000000000000000000000000000000000000000001b"
                .to_string(),
            struct_logs: vec![StructLog {
                pc: 8,
                op: "PUSH2",
                gas: 0,
                gas_cost: 0,
                depth: 1,
                stack: Some(vec![U256::from(0u8), U256::from(1u8)]),
                memory: Some(vec![
                    "0000000000000000000000000000000000000000000000000000000000000000".to_string(),
                    "0000000000000000000000000000000000000000000000000000000000000000".to_string(),
                    "0000000000000000000000000000000000000000000000000000000000000080".to_string(),
                ]),
                return_data: None,
                storage: None,
                refund: 0,
                error: None,
            }],
        };
        assert_eq!(serde_json::to_string(&struct_logger_result).unwrap(), "{\"gas\":20000,\"failed\":false,\"returnValue\":\"000000000000000000000000000000000000000000000000000000000000001b\",\"structLogs\":[{\"pc\":8,\"op\":\"PUSH2\",\"gas\":0,\"gasCost\":0,\"depth\":1,\"stack\":[\"0x0\",\"0x1\"],\"memory\":[\"0000000000000000000000000000000000000000000000000000000000000000\",\"0000000000000000000000000000000000000000000000000000000000000000\",\"0000000000000000000000000000000000000000000000000000000000000080\"]}]}");
    }

    #[test]
    fn test_serialize_struct_logger_result_no_optional_fields() {
        let struct_logger_result = StructLoggerResult {
            gas: 20000,
            failed: false,
            return_value: "000000000000000000000000000000000000000000000000000000000000001b"
                .to_string(),
            struct_logs: vec![StructLog {
                pc: 0,
                op: "PUSH1",
                gas: 0,
                gas_cost: 0,
                depth: 1,
                stack: None,
                memory: None,
                return_data: None,
                storage: None,
                refund: 0,
                error: None,
            }],
        };
        assert_eq!(serde_json::to_string(&struct_logger_result).unwrap(), "{\"gas\":20000,\"failed\":false,\"returnValue\":\"000000000000000000000000000000000000000000000000000000000000001b\",\"structLogs\":[{\"pc\":0,\"op\":\"PUSH1\",\"gas\":0,\"gasCost\":0,\"depth\":1}]}");
    }

    #[test]
    fn test_serialize_struct_logger_result_empty_stack_empty_memory() {
        let struct_logger_result = StructLoggerResult {
            gas: 20000,
            failed: false,
            return_value: "000000000000000000000000000000000000000000000000000000000000001b"
                .to_string(),
            struct_logs: vec![StructLog {
                pc: 0,
                op: "PUSH1",
                gas: 0,
                gas_cost: 0,
                depth: 1,
                stack: Some(vec![]),
                memory: Some(vec![]),
                return_data: None,
                storage: None,
                refund: 0,
                error: None,
            }],
        };
        assert_eq!(serde_json::to_string(&struct_logger_result).unwrap(), "{\"gas\":20000,\"failed\":false,\"returnValue\":\"000000000000000000000000000000000000000000000000000000000000001b\",\"structLogs\":[{\"pc\":0,\"op\":\"PUSH1\",\"gas\":0,\"gasCost\":0,\"depth\":1,\"stack\":[],\"memory\":[]}]}");
>>>>>>> 3db20d39
    }
}<|MERGE_RESOLUTION|>--- conflicted
+++ resolved
@@ -202,8 +202,6 @@
         json!({
             "struct_logs": self.logs
         })
-<<<<<<< HEAD
-=======
     }
 }
 
@@ -285,6 +283,5 @@
             }],
         };
         assert_eq!(serde_json::to_string(&struct_logger_result).unwrap(), "{\"gas\":20000,\"failed\":false,\"returnValue\":\"000000000000000000000000000000000000000000000000000000000000001b\",\"structLogs\":[{\"pc\":0,\"op\":\"PUSH1\",\"gas\":0,\"gasCost\":0,\"depth\":1,\"stack\":[],\"memory\":[]}]}");
->>>>>>> 3db20d39
     }
 }