use std::convert::Infallible;
use evm_runtime::{save_return_value, save_created_address, Control};
use evm::{
    backend::Backend, gasometer, Capture, Code, ExitError, ExitFatal, ExitReason, Handler, Resolve,
    H160, H256, U256,
};
use crate::executor_state::{ StackState, ExecutorState };
use crate::storage_account::StorageAccount;
use crate::utils::{keccak256_h256, keccak256_h256_v};
use std::mem;
use solana_program::program_error::ProgramError;
use std::borrow::BorrowMut;
use solana_program::entrypoint::ProgramResult;

macro_rules! try_or_fail {
    ( $e:expr ) => {
        match $e {
            Ok(v) => v,
            Err(e) => return Err(e),
        }
    }
}

fn l64(gas: u64) -> u64 {
    gas - gas / 64
}

struct CallInterrupt {
    code_address : H160,
    input : Vec<u8>,
    context: evm::Context,
}

struct CreateInterrupt {
    init_code: Vec<u8>,
    context: evm::Context,
    address: H160
}

enum RuntimeApply{
    Continue,
    Call(CallInterrupt),
    Create(CreateInterrupt),
    Exit(ExitReason),
}

struct Executor<'config, B: Backend> {
    state: ExecutorState<'config, B>,
    config: &'config evm::Config,
}

impl<'config, B: Backend> Handler for Executor<'config, B> {
    type CreateInterrupt = crate::executor::CreateInterrupt;
    type CreateFeedback = Infallible;
    type CallInterrupt = crate::executor::CallInterrupt;
    type CallFeedback = Infallible;

    fn keccak256_h256(&self, data: &[u8]) -> H256 {
        keccak256_h256(data)
    }

    fn balance(&self, address: H160) -> U256 {
        self.state.basic(address).balance
    }

    fn code_size(&self, address: H160) -> U256 {
        U256::from(self.state.code_size(address))
    }

    fn code_hash(&self, address: H160) -> H256 {
        if !self.exists(address) {
            H256::default()
        } else {
            self.state.code_hash(address)
	}
    }

    fn code(&self, address: H160) -> Code {
        self.state.code(address)
    }

    fn storage(&self, address: H160, index: U256) -> U256 {
        self.state.storage(address, index)
    }

    fn original_storage(&self, address: H160, index: U256) -> U256 {
        self.state.original_storage(address, index).unwrap_or_default()
    }

    fn gas_left(&self) -> U256 {
        U256::from(self.state.metadata().gasometer().gas()) // U256::one()
    }

    fn gas_price(&self) -> U256 {
        self.state.gas_price()
    }

    fn origin(&self) -> H160 {
        self.state.origin()
    }

    fn block_hash(&self, number: U256) -> H256 {
        self.state.block_hash(number)
    }

    fn block_number(&self) -> U256 {
        self.state.block_number()
    }

    fn block_coinbase(&self) -> H160 {
        self.state.block_coinbase()
    }

    fn block_timestamp(&self) -> U256 {
        self.state.block_timestamp()
    }

    fn block_difficulty(&self) -> U256 {
        self.state.block_difficulty()
    }

    fn block_gas_limit(&self) -> U256 {
        self.state.block_gas_limit()
    }

    fn chain_id(&self) -> U256 {
        self.state.chain_id()
    }

    fn exists(&self, address: H160) -> bool {
        if self.config.empty_considered_exists {
            self.state.exists(address)
        } else {
            self.state.exists(address) && !self.state.is_empty(address)
        }
    }

    fn deleted(&self, address: H160) -> bool {
        self.state.deleted(address)
    }

    fn set_storage(&mut self, address: H160, index: U256, value: U256) -> Result<(), ExitError> {
        self.state.set_storage(address, index, value);
        Ok(())
    }

    fn log(&mut self, address: H160, topics: Vec<H256>, data: Vec<u8>) -> Result<(), ExitError> {
        self.state.log(address, topics, data);
        Ok(())
    }

    fn mark_delete(&mut self, address: H160, target: H160) -> Result<(), ExitError> {
        let balance = self.balance(address);
        let transfer = evm::Transfer {
            source: address,
            target: target,
            value: balance,
        };

        self.state.transfer(&transfer)?;
        self.state.reset_balance(address);
        self.state.set_deleted(address);

        Ok(())
    }

    fn create(
        &mut self,
        caller: H160,
        scheme: evm::CreateScheme,
        value: U256,
        init_code: Vec<u8>,
        _target_gas: Option<usize>,
    ) -> Capture<(ExitReason, Option<H160>, Vec<u8>), Self::CreateInterrupt> {
        if let Some(depth) = self.state.metadata().depth() {
            if depth + 1 > self.config.call_stack_limit {
                return Capture::Exit((ExitError::CallTooDeep.into(), None, Vec::new()));
            }
        }
        // TODO: check
        // if self.balance(caller) < value {
        //     return Capture::Exit((ExitError::OutOfFund.into(), None, Vec::new()))
        // }

        // Get the create address from given scheme.
        let address =
            match scheme {
                evm::CreateScheme::Create2 { caller, code_hash, salt } => {
                    keccak256_h256_v(&[&[0xff], &caller[..], &salt[..], &code_hash[..]]).into()
                },
                evm::CreateScheme::Legacy { caller } => {
                    let nonce = self.state.basic(caller).nonce;
                    let mut stream = rlp::RlpStream::new_list(2);
                    stream.append(&caller);
                    stream.append(&nonce);
                    keccak256_h256(&stream.out()).into()
                },
                evm::CreateScheme::Fixed(naddress) => {
                    naddress
                },
            };

        self.state.create(&scheme, &address);
        // TODO: may be increment caller's nonce after runtime creation or success execution?
        self.state.inc_nonce(caller);

        let existing_code = self.state.code(address);
        if existing_code.len() != 0 {
            // let _ = self.merge_fail(substate);
            return Capture::Exit((ExitError::CreateCollision.into(), None, Vec::new()))
        }

        if self.state.basic(address).nonce  > U256::zero() {
            return Capture::Exit((ExitError::CreateCollision.into(), None, Vec::new()))
        }

        let context = evm::Context {
            address,
            caller,
            apparent_value: value,
        };

        Capture::Trap(CreateInterrupt{init_code, context, address})
    }

    fn call(
        &mut self,
        code_address: H160,
        transfer: Option<evm::Transfer>,
        input: Vec<u8>,
        target_gas: Option<usize>,
        is_static: bool,
        context: evm::Context,
    ) -> Capture<(ExitReason, Vec<u8>), Self::CallInterrupt> {
        if let Some(depth) = self.state.metadata().depth() {
            if depth + 1 > self.config.call_stack_limit {
                return Capture::Exit((ExitError::CallTooDeep.into(), Vec::new()));
            }
        }

        let hook_res = self.state.call_inner(code_address, transfer, input.clone(), target_gas, is_static, true, true);
        if hook_res.is_some() {
            match hook_res.as_ref().unwrap() {
                Capture::Exit((reason, return_data)) => {
                    return Capture::Exit((reason.clone(), return_data.clone()))
                },
                Capture::Trap(_interrupt) => {
                    unreachable!("not implemented");
                },
            }
        }

        Capture::Trap(CallInterrupt{code_address, input, context})
    }

    fn pre_validate(
        &mut self,
        context: &evm::Context,
        opcode: evm::Opcode,
        stack: &evm::Stack,
    ) -> Result<(), ExitError> {
	if let Some(cost) = gasometer::static_opcode_cost(opcode) {
            self.state
                .metadata_mut()
                .gasometer_mut()
                .record_cost(cost as usize)?;
        } else {
            let is_static = self.state.metadata().is_static();
            let (gas_cost, memory_cost) = gasometer::dynamic_opcode_cost(
                context.address,
                opcode,
                stack,
                is_static,
                &self.config,
                self,
            )?;

            let gasometer = self.state.metadata_mut().gasometer_mut();
            gasometer.record_dynamic_cost(gas_cost, memory_cost)?;
	}
	
        Ok(())
    }
}

#[derive(serde::Serialize, serde::Deserialize, Clone, Copy)]
pub enum CreateReason {
    Call,
    Create(H160),
}

type RuntimeInfo<'config> = (evm::Runtime<'config>, CreateReason);

pub struct Machine<'config, B: Backend> {
    executor: Executor<'config, B>,
    runtime: Vec<RuntimeInfo<'config>>
}

impl<'config, B: Backend> Machine<'config, B> {

    pub fn new(state: ExecutorState<'config, B>) -> Self {
        let executor = Executor { state, config: evm::Config::default() };
        Self{ executor, runtime: Vec::new() }
    }

    pub fn save_into(&self, storage: &mut StorageAccount) {
        storage.serialize(&self.runtime, self.executor.state.substate()).unwrap();
    }

    pub fn restore(storage: &StorageAccount, backend: B) -> Self {
        let (runtime, substate) = storage.deserialize().unwrap();

        let state = ExecutorState::new(substate, backend);

        let executor = Executor { state, config: evm::Config::default() };

        let mut s = Self{ executor, runtime };
        s.finalize_restore();
        s
    }

    fn finalize_restore(&mut self) {
        for (runtime, _) in &mut self.runtime {
            runtime.finalize_restore(&self.executor);
        }
    }

    pub fn call_begin(&mut self,
        caller: H160,
        code_address: H160,
        input: Vec<u8>,
        gas_limit: usize,
        take_l64: bool,
        estimate: bool,
    ) -> Result<(), ExitError> {
        self.executor.state.inc_nonce(caller);

	    let after_gas = if take_l64 && self.executor.config.call_l64_after_gas {
            //if self.executor.config.estimate { // no such field 'estimate'
            if estimate {
                let initial_after_gas = self.executor.state.metadata().gasometer().gas();
                let diff = initial_after_gas as u64 - l64(initial_after_gas as u64);
                self.executor
                    .state
                    .metadata_mut()
                    .gasometer_mut()
                    .record_cost(diff as usize)
                    .ok();
                self.executor.state.metadata().gasometer().gas()
            } else {
                l64(self.executor.state.metadata().gasometer().gas() as u64) as usize
            }
        } else {
            self.executor.state.metadata().gasometer().gas()
        };

        let gas_limit = core::cmp::min(gas_limit, after_gas);
	    try_or_fail!(
	        self.executor.state.metadata_mut().gasometer_mut().record_cost(gas_limit)
	    );

        self.executor.state.enter(gas_limit as u64, false);
        self.executor.state.touch(code_address);

        let code = self.executor.code(code_address);
        let context = evm::Context{address: code_address, caller: caller, apparent_value: U256::zero()};

        let runtime = evm::Runtime::new(code, input, context, &self.executor.config);

        self.runtime.push((runtime, CreateReason::Call));
        Ok(())
    }

    pub fn create_begin(&mut self, caller: H160, code: Vec<u8>, gas_limit: u64) -> ProgramResult {
<<<<<<< HEAD
        let scheme = evm::CreateScheme::Legacy {
            caller: caller,
        };
        self.executor.state.enter(gas_limit, false);
=======

        let scheme = evm::CreateScheme::Legacy { caller };
        self.executor.state.enter(u64::max_value(), false);
>>>>>>> e8a5017d

        match self.executor.create(caller, scheme, U256::zero(), code, None) {
            Capture::Exit(_) => {
                debug_print!("create_begin() error ");
                return Err(ProgramError::InvalidInstructionData);
            },
            Capture::Trap(info) => {
                self.executor.state.touch(info.address);
                self.executor.state.reset_storage(info.address);
                if self.executor.config.create_increase_nonce {
                    self.executor.state.inc_nonce(info.address);
                }

                let instance = evm::Runtime::new(
                    Code::Vec { code: info.init_code },
                    Vec::new(),
                    info.context,
                    &self.executor.config
                );
                self.runtime.push((instance, CreateReason::Create(info.address)));
            },
        }
        Ok(())
    }

    fn step_opcode(&mut self) -> RuntimeApply {
        if let Some(runtime) = self.runtime.last_mut() {
            match runtime.0.step(&mut self.executor) {
                Ok(()) => { RuntimeApply::Continue },
                Err(capture) =>
                    match capture {
                        Capture::Exit(reason) => { RuntimeApply::Exit(reason) },
                        Capture::Trap(interrupt) =>
                            match interrupt {
                                Resolve::Call(interrupt, resolve) => {
                                    mem::forget(resolve);
                                    RuntimeApply::Call(interrupt)
                                },
                                Resolve::Create(interrupt, resolve) => {
                                    mem::forget(resolve);
                                    RuntimeApply::Create(interrupt)
                                },
                        }
                }
            }
        }
        else{
            debug_print!("runtime.step: Err, runtime not found");
            RuntimeApply::Exit(ExitReason::Fatal(ExitFatal::NotSupported))
        }
    }

    #[warn(clippy::too_many_lines)]
    pub fn step(&mut self) -> Result<(), ExitReason> {

        match self.step_opcode(){
            RuntimeApply::Continue => { Ok(()) },
            RuntimeApply::Call(info) => {
                let code = self.executor.code(info.code_address);
                self.executor.state.enter(u64::max_value(), false);
                self.executor.state.touch(info.code_address);

                let instance = evm::Runtime::new(
                    code,
                    info.input,
                    info.context,
                    &self.executor.config
                );
                self.runtime.push((instance, CreateReason::Call));
                Ok(())
            },
            RuntimeApply::Create(info) => {
                self.executor.state.enter(u64::max_value(), false);
                self.executor.state.touch(info.address);
                self.executor.state.reset_storage(info.address);
                if self.executor.config.create_increase_nonce {
                    self.executor.state.inc_nonce(info.address);
                }

                let instance = evm::Runtime::new(
                    Code::Vec{ code: info.init_code },
                    Vec::new(),
                    info.context,
                    &self.executor.config
                );
                self.runtime.push((instance, CreateReason::Create(info.address)));
                Ok(())
            },
            RuntimeApply::Exit(exit_reason) => {
                let mut exit_success = false;
                match &exit_reason {
                    ExitReason::Succeed(_) => {
                        exit_success = true;
                        debug_print!(" step_opcode: ExitReason::Succeed(_)");
                        // self.executor.state.exit_commit().unwrap();
                    },
                    ExitReason::Revert(_) => {
                        debug_print!("runtime.step: Err, capture Capture::Exit(reason), reason:ExitReason::Revert(_)");
                        self.executor.state.exit_revert().unwrap();
                    },
                    ExitReason::Error(_) => {
                        debug_print!("runtime.step: Err, capture Capture::Exit(reason), reason:ExitReason::Error(_)");
                        self.executor.state.exit_discard().unwrap();
                    },
                    ExitReason::Fatal(_) => {
                        debug_print!("runtime.step: Err, capture Capture::Exit(reason), reason:ExitReason::Fatal(_)");
                        self.executor.state.exit_discard().unwrap();
                    }
                }

                let (return_value, implementation) = {
                    if let Some(runtime) = self.runtime.last(){
                        (runtime.0.machine().return_value(), Some(runtime.1))
                    }
                    else{
                        debug_print!("runtime.step: Err, runtime not found");
                        return Err(ExitReason::Fatal(ExitFatal::NotSupported));
                    }
                };

                match implementation {
                    Some(CreateReason::Call) => {
                        if exit_success {
                            self.executor.state.exit_commit().unwrap();
                        }

                        if self.runtime.len() > 1 {
                            self.runtime.pop();
                            if let Some(runtime) = self.runtime.last_mut(){
                                match  save_return_value(
                                    runtime.0.borrow_mut(),
                                    exit_reason,
                                    return_value,
                                    &self.executor
                                ){
                                    Control::Continue => { Ok(()) },
                                    Control::Exit(e) => { Err(e) },
                                    _ => {
                                        debug_print!("runtime.step: RuntimeApply::Exit, impl::Call, save_return_value: NotSupported");
                                        Err(ExitReason::Fatal(ExitFatal::NotSupported))
                                    }
                                }
                            }
                            else{
                                debug_print!("runtime.step: Err, runtime.last_mut() error");
                                Err(ExitReason::Fatal(ExitFatal::NotSupported))
                            }
                        }
                        else{
                            Err(exit_reason)
                        }

                    },
                    Some(CreateReason::Create(created_address)) => {
                        let mut commit =  true;
                        let mut actual_reason = exit_reason;
                        let mut actual_address:Option<H160> = None;

                        if exit_success {
                            if let Some(limit) = self.executor.config.create_contract_limit {
                                if return_value.len() > limit {
                                    debug_print!("runtime.step: Err((ExitError::CreateContractLimit.into()))");
                                    self.executor.state.exit_discard().unwrap();
                                    actual_reason =  ExitReason::Error(ExitError::CreateContractLimit);
                                    commit = false;
                                }
                            }
                            if commit{
                                self.executor.state.exit_commit().unwrap();
                                self.executor.state.set_code(created_address, return_value.clone());
                                actual_address = Some(created_address);
                            }
                        }

                        if self.runtime.len() > 1 {
                            self.runtime.pop();
                            if let Some(runtime) = self.runtime.last_mut(){
                                match  save_created_address(
                                    runtime.0.borrow_mut(),
                                    actual_reason,
                                    actual_address,
                                    return_value,
                                    &self.executor
                                ){
                                    Control::Continue => { Ok(()) },
                                    Control::Exit(e) => { Err(e) },
                                    _ => {
                                        debug_print!("runtime.step: RuntimeApply::Exit, impl::Create, save_return_value: NotSupported");
                                        Err(ExitReason::Fatal(ExitFatal::NotSupported))
                                    }
                                }
                            }
                            else{
                                debug_print!("runtime.step: Err, runtime.last_mut() error");
                                Err(ExitReason::Fatal(ExitFatal::NotSupported))
                            }
                        }
                        else{
                            Err(actual_reason)
                        }
                    },
                    _ => {
                        debug_print!("runtime.step: RuntimeApply::Exit, impl: _");
                        Err(ExitReason::Fatal(ExitFatal::NotSupported))
                    }
                }

            },
        }
    }


    pub fn execute(&mut self) -> ExitReason {
        loop {
            if let Err(reason) = self.step() {
                return reason;
            }
        }
    }

    pub fn execute_n_steps(&mut self, n: u64) -> Result<(), ExitReason> {
        for _ in 0..n {
            self.step()?;
        }
        debug_print!(" execute_n_steps OK returned ");

        Ok(())
    }

    #[must_use]
    pub fn return_value(&self) -> Vec<u8> {

        if let Some(runtime) = self.runtime.last() {
            let implementation = Some(runtime.1);
            match implementation {
                Some(CreateReason::Create(_created_address)) => {
                    return Vec::new();
                },
                _ => {
                    return runtime.0.machine().return_value()
                }
            }
        }

        Vec::new()
    }

    pub fn into_state(self) -> ExecutorState<'config, B> {
        self.executor.state
    }
}<|MERGE_RESOLUTION|>--- conflicted
+++ resolved
@@ -336,7 +336,7 @@
         self.executor.state.inc_nonce(caller);
 
 	    let after_gas = if take_l64 && self.executor.config.call_l64_after_gas {
-            //if self.executor.config.estimate { // no such field 'estimate'
+            //if self.executor.config.estimate { // no such field 'estimate' in Config
             if estimate {
                 let initial_after_gas = self.executor.state.metadata().gasometer().gas();
                 let diff = initial_after_gas as u64 - l64(initial_after_gas as u64);
@@ -372,16 +372,8 @@
     }
 
     pub fn create_begin(&mut self, caller: H160, code: Vec<u8>, gas_limit: u64) -> ProgramResult {
-<<<<<<< HEAD
-        let scheme = evm::CreateScheme::Legacy {
-            caller: caller,
-        };
+        let scheme = evm::CreateScheme::Legacy { caller };
         self.executor.state.enter(gas_limit, false);
-=======
-
-        let scheme = evm::CreateScheme::Legacy { caller };
-        self.executor.state.enter(u64::max_value(), false);
->>>>>>> e8a5017d
 
         match self.executor.create(caller, scheme, U256::zero(), code, None) {
             Capture::Exit(_) => {
