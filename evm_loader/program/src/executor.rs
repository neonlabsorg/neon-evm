use std::convert::Infallible;
use std::mem;

use evm::{
<<<<<<< HEAD
    Capture, ExitError, ExitReason, ExitFatal, Handler, 
    backend::Backend, Resolve, Valids, H160, H256, U256
=======
    backend::Backend, Capture, ExitError, ExitFatal, ExitReason,
    gasometer, H160, H256, Handler, Resolve, U256,
>>>>>>> 3d2ca579
};
use evm_runtime::{Control, save_created_address, save_return_value};
use solana_program::entrypoint::ProgramResult;
use solana_program::program_error::ProgramError;

use crate::executor_state::{ExecutorState, StackState};
use crate::storage_account::StorageAccount;
use crate::utils::{keccak256_h256, keccak256_h256_v};

/// "All but one 64th" operation.
/// See also EIP-150.
const fn l64(gas: u64) -> u64 {
    gas - gas / 64
}

struct CallInterrupt {
    context: evm::Context,
    code_address : H160,
    input : Vec<u8>,
    gas_limit: u64,
}

struct CreateInterrupt {
    context: evm::Context,
    address: H160,
    init_code: Vec<u8>,
    gas_limit: u64,
}

enum RuntimeApply{
    Continue,
    Call(CallInterrupt),
    Create(CreateInterrupt),
    Exit(ExitReason),
}

struct Executor<'config, B: Backend> {
    state: ExecutorState<'config, B>,
    config: &'config evm::Config,
}

impl<'config, B: Backend> Handler for Executor<'config, B> {
    type CreateInterrupt = crate::executor::CreateInterrupt;
    type CreateFeedback = Infallible;
    type CallInterrupt = crate::executor::CallInterrupt;
    type CallFeedback = Infallible;

    fn keccak256_h256(&self, data: &[u8]) -> H256 {
        keccak256_h256(data)
    }

    fn balance(&self, address: H160) -> U256 {
        self.state.basic(address).balance
    }

    fn code_size(&self, address: H160) -> U256 {
        U256::from(self.state.code_size(address))
    }

    fn code_hash(&self, address: H160) -> H256 {
        if self.exists(address) {
            self.state.code_hash(address)
        } else {
            H256::default()
        }
    }

    fn code(&self, address: H160) -> Vec<u8> {
        self.state.code(address)
    }

    fn valids(&self, address: H160) -> Vec<u8> {
        self.state.valids(address)
    }

    fn storage(&self, address: H160, index: U256) -> U256 {
        self.state.storage(address, index)
    }

    fn original_storage(&self, address: H160, index: U256) -> U256 {
        self.state.original_storage(address, index).unwrap_or_default()
    }

    fn gas_left(&self) -> U256 {
        U256::from(self.state.metadata().gasometer().gas()) // U256::one()
    }

    fn gas_price(&self) -> U256 {
        self.state.gas_price()
    }

    fn origin(&self) -> H160 {
        self.state.origin()
    }

    fn block_hash(&self, number: U256) -> H256 {
        self.state.block_hash(number)
    }

    fn block_number(&self) -> U256 {
        self.state.block_number()
    }

    fn block_coinbase(&self) -> H160 {
        self.state.block_coinbase()
    }

    fn block_timestamp(&self) -> U256 {
        self.state.block_timestamp()
    }

    fn block_difficulty(&self) -> U256 {
        self.state.block_difficulty()
    }

    fn block_gas_limit(&self) -> U256 {
        self.state.block_gas_limit()
    }

    fn chain_id(&self) -> U256 {
        self.state.chain_id()
    }

    fn exists(&self, address: H160) -> bool {
        if self.config.empty_considered_exists {
            self.state.exists(address)
        } else {
            self.state.exists(address) && !self.state.is_empty(address)
        }
    }

    fn deleted(&self, address: H160) -> bool {
        self.state.deleted(address)
    }

    fn set_storage(&mut self, address: H160, index: U256, value: U256) -> Result<(), ExitError> {
        self.state.set_storage(address, index, value);
        Ok(())
    }

    fn log(&mut self, address: H160, topics: Vec<H256>, data: Vec<u8>) -> Result<(), ExitError> {
        self.state.log(address, topics, data);
        Ok(())
    }

    fn mark_delete(&mut self, address: H160, target: H160) -> Result<(), ExitError> {
        let balance = self.balance(address);
        let transfer = evm::Transfer {
            source: address,
            target,
            value: balance,
        };

        self.state.transfer(&transfer)?;
        self.state.reset_balance(address);
        self.state.set_deleted(address);

        Ok(())
    }

    fn create(
        &mut self,
        caller: H160,
        scheme: evm::CreateScheme,
        value: U256,
        init_code: Vec<u8>,
        target_gas: Option<u64>,
    ) -> Capture<(ExitReason, Option<H160>, Vec<u8>), Self::CreateInterrupt> {
        debug_print!("create target_gas={:?}", target_gas);
        if let Some(depth) = self.state.metadata().depth() {
            if depth + 1 > self.config.call_stack_limit {
                return Capture::Exit((ExitError::CallTooDeep.into(), None, Vec::new()));
            }
        }

        // TODO: check
        // if self.balance(caller) < value {
        //     return Capture::Exit((ExitError::OutOfFund.into(), None, Vec::new()))
        // }

        let after_gas = if self.config.call_l64_after_gas {
            if self.config.estimate {
                let initial_after_gas = self.state.metadata().gasometer().gas();
                let diff = initial_after_gas - l64(initial_after_gas);
                if let Err(e) = self.state.metadata_mut().gasometer_mut().record_cost(diff) {
                    return Capture::Exit((e.into(), None, Vec::new()));
                }
                self.state.metadata().gasometer().gas()
            } else {
                l64(self.state.metadata().gasometer().gas())
            }
        } else {
            self.state.metadata().gasometer().gas()
        };

        let target_gas = target_gas.unwrap_or(after_gas);

        let gas_limit = core::cmp::min(target_gas, after_gas);
        if let Err(e) = self.state.metadata_mut().gasometer_mut().record_cost(gas_limit) {
            return Capture::Exit((e.into(), None, Vec::new()));
        }

        // Get the create address from given scheme.
        let address =
            match scheme {
                evm::CreateScheme::Create2 { caller, code_hash, salt } => {
                    keccak256_h256_v(&[&[0xff], &caller[..], &salt[..], &code_hash[..]]).into()
                },
                evm::CreateScheme::Legacy { caller } => {
                    let nonce = self.state.basic(caller).nonce;
                    let mut stream = rlp::RlpStream::new_list(2);
                    stream.append(&caller);
                    stream.append(&nonce);
                    keccak256_h256(&stream.out()).into()
                },
                evm::CreateScheme::Fixed(naddress) => {
                    naddress
                },
            };

        self.state.create(&scheme, &address);
        // TODO: may be increment caller's nonce after runtime creation or success execution?
        self.state.inc_nonce(caller);

        let existing_code = self.state.code(address);
        if !existing_code.is_empty() {
            // let _ = self.merge_fail(substate);
            return Capture::Exit((ExitError::CreateCollision.into(), None, Vec::new()))
        }

        if self.state.basic(address).nonce  > U256::zero() {
            return Capture::Exit((ExitError::CreateCollision.into(), None, Vec::new()))
        }

        let context = evm::Context {
            address,
            caller,
            apparent_value: value,
        };

        Capture::Trap(CreateInterrupt{context, address, init_code, gas_limit})
    }

    fn call(
        &mut self,
        code_address: H160,
        transfer: Option<evm::Transfer>,
        input: Vec<u8>,
        target_gas: Option<u64>,
        is_static: bool,
        context: evm::Context,
    ) -> Capture<(ExitReason, Vec<u8>), Self::CallInterrupt> {
        debug_print!("call target_gas={:?}", target_gas);
        if let Some(depth) = self.state.metadata().depth() {
            if depth + 1 > self.config.call_stack_limit {
                return Capture::Exit((ExitError::CallTooDeep.into(), Vec::new()));
            }
        }

        // These parameters should be true for call from another contract
        let take_l64 = true;
        let take_stipend = true;

        let after_gas = if take_l64 && self.config.call_l64_after_gas {
            if self.config.estimate {
                let initial_after_gas = self.state.metadata().gasometer().gas();
                let diff = initial_after_gas - l64(initial_after_gas);
                if let Err(e) = self.state.metadata_mut().gasometer_mut().record_cost(diff) {
                    return Capture::Exit((e.into(), Vec::new()));
                }
                self.state.metadata().gasometer().gas()
            } else {
                l64(self.state.metadata().gasometer().gas())
            }
        } else {
            self.state.metadata().gasometer().gas()
        };

        let target_gas = target_gas.unwrap_or(after_gas);
        let mut gas_limit = core::cmp::min(target_gas, after_gas);

        if let Err(e) = self.state.metadata_mut().gasometer_mut().record_cost(gas_limit) {
            return Capture::Exit((e.into(), Vec::new()));
        }

        if let Some(transfer) = transfer.as_ref() {
            if take_stipend && transfer.value != U256::zero() {
                gas_limit = gas_limit.saturating_add(self.config.call_stipend);
            }
        }

        let hook_res = self.state.call_inner(code_address, transfer, input.clone(), Some(gas_limit), is_static, take_l64, take_stipend);
        if hook_res.is_some() {
            match hook_res.as_ref().unwrap() {
                Capture::Exit((reason, return_data)) => {
                    return Capture::Exit((*reason, return_data.clone()))
                },
                Capture::Trap(_interrupt) => {
                    unreachable!("not implemented");
                },
            }
        }

        Capture::Trap(CallInterrupt{context, code_address, input, gas_limit})
    }

    fn pre_validate(
        &mut self,
        context: &evm::Context,
        opcode: evm::Opcode,
        stack: &evm::Stack,
    ) -> Result<(), ExitError> {
        if let Some(cost) = gasometer::static_opcode_cost(opcode) {
            self.state
                .metadata_mut()
                .gasometer_mut()
                .record_cost(cost)?;
        } else {
            let is_static = self.state.metadata().is_static();
            let (gas_cost, memory_cost) = gasometer::dynamic_opcode_cost(
                context.address,
                opcode,
                stack,
                is_static,
                self.config,
                self,
            )?;

            self.state.metadata_mut().gasometer_mut().record_dynamic_cost(gas_cost, memory_cost)?;
        }

        Ok(())
    }
}

#[derive(serde::Serialize, serde::Deserialize, Clone, Copy)]
pub enum CreateReason {
    Call,
    Create(H160),
}

type RuntimeInfo<'config> = (evm::Runtime<'config>, CreateReason);

pub struct Machine<'config, B: Backend> {
    executor: Executor<'config, B>,
    runtime: Vec<RuntimeInfo<'config>>
}

impl<'config, B: Backend> Machine<'config, B> {

    pub fn new(state: ExecutorState<'config, B>) -> Self {
        let executor = Executor { state, config: evm::Config::default() };
        Self{ executor, runtime: Vec::new() }
    }

    pub fn save_into(&self, storage: &mut StorageAccount) {
        storage.serialize(&self.runtime, self.executor.state.substate()).unwrap();
    }

    pub fn restore(storage: &StorageAccount, backend: B) -> Self {
        let (runtime, substate) = storage.deserialize().unwrap();

        let state = ExecutorState::new(substate, backend);

        let executor = Executor { state, config: evm::Config::default() };
        Self{ executor, runtime }
    }

    pub fn call_begin(&mut self,
        caller: H160,
        code_address: H160,
        input: Vec<u8>,
        gas_limit: u64,
    ) -> ProgramResult {
        debug_print!("call_begin gas_limit={}", gas_limit);

        let transaction_cost = gasometer::call_transaction_cost(&input);
        self.executor.state.metadata_mut().gasometer_mut().record_transaction(transaction_cost)
            .map_err(|_| ProgramError::InvalidInstructionData)?;

        let after_gas = self.executor.state.metadata().gasometer().gas();
        let gas_limit = core::cmp::min(gas_limit, after_gas);

        self.executor.state.metadata_mut().gasometer_mut().record_cost(gas_limit)
            .map_err(|_| ProgramError::InvalidInstructionData)?;

        self.executor.state.inc_nonce(caller);

        self.executor.state.enter(gas_limit, false);
        self.executor.state.touch(code_address);

        let code = self.executor.code(code_address);
        let valids = self.executor.valids(code_address);
        let context = evm::Context{address: code_address, caller, apparent_value: U256::zero()};

        let runtime = evm::Runtime::new(code, valids, input, context, self.executor.config);

        self.runtime.push((runtime, CreateReason::Call));

        Ok(())
    }

    pub fn create_begin(&mut self,
                        caller: H160,
                        code: Vec<u8>,
                        gas_limit: u64,
    ) -> ProgramResult {
        debug_print!("create_begin gas_limit={}", gas_limit);
        let transaction_cost = gasometer::create_transaction_cost(&code);
        self.executor.state.metadata_mut().gasometer_mut()
            .record_transaction(transaction_cost)
            .map_err(|_| ProgramError::InvalidInstructionData)?;

        let after_gas = self.executor.state.metadata().gasometer().gas();
        let gas_limit = core::cmp::min(gas_limit, after_gas);

        self.executor.state.metadata_mut().gasometer_mut().record_cost(gas_limit)
            .map_err(|_| ProgramError::InvalidInstructionData)?;

        let scheme = evm::CreateScheme::Legacy { caller };
        self.executor.state.enter(gas_limit, false);

        match self.executor.create(caller, scheme, U256::zero(), code, None) {
            Capture::Exit(_) => {
                debug_print!("create_begin() error ");
                return Err(ProgramError::InvalidInstructionData);
            },
            Capture::Trap(info) => {
                self.executor.state.touch(info.address);
                self.executor.state.reset_storage(info.address);
                if self.executor.config.create_increase_nonce {
                    self.executor.state.inc_nonce(info.address);
                }

                let valids = Valids::compute(&info.init_code);
                let instance = evm::Runtime::new(
                    info.init_code,
                    valids,
                    Vec::new(),
                    info.context,
                    self.executor.config
                );
                self.runtime.push((instance, CreateReason::Create(info.address)));
            },
        }

        Ok(())
    }

    fn run(&mut self, max_steps: u64) -> (u64, RuntimeApply) {
        let runtime = match self.runtime.last_mut() {
            Some((runtime, _)) => runtime,
            None => return (0, RuntimeApply::Exit(ExitFatal::NotSupported.into()))
        };

        let (steps_executed, capture) = runtime.run(max_steps, &mut self.executor);
        match capture {
            Capture::Exit(ExitReason::StepLimitReached) => (steps_executed, RuntimeApply::Continue),
            Capture::Exit(reason) => (steps_executed, RuntimeApply::Exit(reason)),
            Capture::Trap(interrupt) => {
                match interrupt {
                    Resolve::Call(interrupt, resolve) => {
                        mem::forget(resolve);
                        (steps_executed, RuntimeApply::Call(interrupt))
                    },
                    Resolve::Create(interrupt, resolve) => {
                        mem::forget(resolve);
                        (steps_executed, RuntimeApply::Create(interrupt))
                    },
                }
            }
        }
    }

    fn apply_call(&mut self, interrupt: CallInterrupt) {
        let code = self.executor.code(interrupt.code_address);
<<<<<<< HEAD
        let valids = self.executor.valids(interrupt.code_address);

        self.executor.state.enter(u64::max_value(), false);
=======
        self.executor.state.enter(interrupt.gas_limit, false);
>>>>>>> 3d2ca579
        self.executor.state.touch(interrupt.code_address);

        let instance = evm::Runtime::new(
            code,
            valids,
            interrupt.input,
            interrupt.context,
            self.executor.config
        );
        self.runtime.push((instance, CreateReason::Call));
    }

    fn apply_create(&mut self, interrupt: CreateInterrupt) {
        self.executor.state.enter(interrupt.gas_limit, false);
        self.executor.state.touch(interrupt.address);
        self.executor.state.reset_storage(interrupt.address);
        if self.executor.config.create_increase_nonce {
            self.executor.state.inc_nonce(interrupt.address);
        }

        let valids = Valids::compute(&interrupt.init_code);
        let instance = evm::Runtime::new(
            interrupt.init_code,
            valids,
            Vec::new(),
            interrupt.context,
            self.executor.config
        );
        self.runtime.push((instance, CreateReason::Create(interrupt.address)));
    }

    fn apply_exit_call(&mut self, exited_runtime: &evm::Runtime, reason: ExitReason) -> Result<(), (Vec<u8>, ExitReason)> {
        if reason.is_succeed() {
            self.executor.state.exit_commit().map_err(|e| (Vec::new(), ExitReason::from(e)))?;
        }
        
        let return_value = exited_runtime.machine().return_value();
        if self.runtime.is_empty() {
            return Err((return_value, reason));
        }

        let (runtime, _) = self.runtime.last_mut().unwrap();

        match save_return_value(runtime, reason, return_value, &self.executor) {
            Control::Continue => Ok(()),
            Control::Exit(reason) => Err((Vec::new(), reason)),
            _ => unreachable!()
        }
    }

    fn apply_exit_create(&mut self, exited_runtime: &evm::Runtime, mut reason: ExitReason, address: H160) -> Result<(), (Vec<u8>, ExitReason)> {
        let return_value = exited_runtime.machine().return_value();

        if reason.is_succeed() {
            match self.executor.config.create_contract_limit {
                Some(limit) if return_value.len() > limit => {
                    self.executor.state.exit_discard().map_err(|e| (Vec::new(), ExitReason::from(e)))?;
                    reason = ExitError::CreateContractLimit.into();
                },
                _ => {
                    self.executor.state.exit_commit().map_err(|e| (Vec::new(), ExitReason::from(e)))?;
                    self.executor.state.set_code(address, return_value);
                }
            };
        }

        let runtime = match self.runtime.last_mut() {
            Some((runtime, _)) => runtime,
            None => return Err((Vec::new(), reason))
        };
        match save_created_address(runtime, reason, Some(address), &self.executor) {
            Control::Continue => Ok(()),
            Control::Exit(reason) => Err((Vec::new(), reason)),
            _ => unreachable!()
        }
    }

    fn apply_exit(&mut self, reason: ExitReason) -> Result<(), (Vec<u8>, ExitReason)> {
        match reason {
            ExitReason::Succeed(_) => Ok(()),
            ExitReason::Revert(_) => self.executor.state.exit_revert(),
            ExitReason::Error(_) | ExitReason::Fatal(_) => self.executor.state.exit_discard(),
            ExitReason::StepLimitReached => unreachable!()
        }.map_err(|e| (Vec::new(), ExitReason::from(e)))?;

        let (exited_runtime, create_reason) = match self.runtime.pop() {
            Some((runtime, reason)) => (runtime, reason),
            None => return Err((Vec::new(), ExitFatal::NotSupported.into()))
        };

        match create_reason {
            CreateReason::Call => self.apply_exit_call(&exited_runtime, reason),
            CreateReason::Create(address) => self.apply_exit_create(&exited_runtime, reason, address)
        }
    }

    pub fn execute(&mut self) -> (Vec<u8>, ExitReason) {
        loop {
            if let Err(result) = self.execute_n_steps(u64::max_value()) {
                return result;
            }
        }
    }

    pub fn execute_n_steps(&mut self, n: u64) -> Result<(), (Vec<u8>, ExitReason)> {
        let mut steps = 0_u64;

        while steps < n {
            let (steps_executed, apply) = self.run(n - steps);
            steps += steps_executed;

            match apply {
                RuntimeApply::Continue => {},
                RuntimeApply::Call(info) => self.apply_call(info),
                RuntimeApply::Create(info) => self.apply_create(info),
                RuntimeApply::Exit(reason) => match self.apply_exit(reason) {
                    Ok(()) => {},
                    Err((return_value, reason)) => return Err((return_value, reason))
                }
            }
        }

        Ok(())
    }

    pub fn into_state(self) -> ExecutorState<'config, B> {
        self.executor.state
    }
}<|MERGE_RESOLUTION|>--- conflicted
+++ resolved
@@ -2,13 +2,8 @@
 use std::mem;
 
 use evm::{
-<<<<<<< HEAD
-    Capture, ExitError, ExitReason, ExitFatal, Handler, 
-    backend::Backend, Resolve, Valids, H160, H256, U256
-=======
     backend::Backend, Capture, ExitError, ExitFatal, ExitReason,
-    gasometer, H160, H256, Handler, Resolve, U256,
->>>>>>> 3d2ca579
+    gasometer, H160, H256, Handler, Resolve, Valids, U256,
 };
 use evm_runtime::{Control, save_created_address, save_return_value};
 use solana_program::entrypoint::ProgramResult;
@@ -485,13 +480,9 @@
 
     fn apply_call(&mut self, interrupt: CallInterrupt) {
         let code = self.executor.code(interrupt.code_address);
-<<<<<<< HEAD
         let valids = self.executor.valids(interrupt.code_address);
 
-        self.executor.state.enter(u64::max_value(), false);
-=======
         self.executor.state.enter(interrupt.gas_limit, false);
->>>>>>> 3d2ca579
         self.executor.state.touch(interrupt.code_address);
 
         let instance = evm::Runtime::new(
@@ -607,10 +598,7 @@
                 RuntimeApply::Continue => {},
                 RuntimeApply::Call(info) => self.apply_call(info),
                 RuntimeApply::Create(info) => self.apply_create(info),
-                RuntimeApply::Exit(reason) => match self.apply_exit(reason) {
-                    Ok(()) => {},
-                    Err((return_value, reason)) => return Err((return_value, reason))
-                }
+                RuntimeApply::Exit(reason) => self.apply_exit(reason)?,
             }
         }
 
