#![allow(clippy::unnecessary_wraps)]
use std::convert::{Into, TryInto};

use ethnum::U256;
use maybe_async::maybe_async;
use mpl_token_metadata::state::{
    Creator, Metadata, TokenMetadataAccount, TokenStandard, CREATE_FEE, MAX_MASTER_EDITION_LEN,
    MAX_METADATA_LEN,
};
use solana_program::pubkey::Pubkey;

use crate::{
    account::ACCOUNT_SEED_VERSION,
    error::{Error, Result},
    evm::database::Database,
    types::Address,
};

// "[0xc5, 0x73, 0x50, 0xc6]": "createMetadata(bytes32,string,string,string)"
// "[0x4a, 0xe8, 0xb6, 0x6b]": "createMasterEdition(bytes32,uint64)"
// "[0xf7, 0xb6, 0x37, 0xbb]": "isInitialized(bytes32)"
// "[0x23, 0x5b, 0x2b, 0x94]": "isNFT(bytes32)"
// "[0x9e, 0xd1, 0x9d, 0xdb]": "uri(bytes32)"
// "[0x69, 0x1f, 0x34, 0x31]": "name(bytes32)"
// "[0x6b, 0xaa, 0x03, 0x30]": "symbol(bytes32)"

#[maybe_async]
pub async fn metaplex<State: Database>(
    state: &mut State,
    address: &Address,
    input: &[u8],
    context: &crate::evm::Context,
    is_static: bool,
) -> Result<Vec<u8>> {
    if context.value != 0 {
        return Err(Error::Custom("Metaplex: value != 0".to_string()));
    }

    if &context.contract != address {
        return Err(Error::Custom(
            "Metaplex: callcode or delegatecall is not allowed".to_string(),
        ));
    }

    let (selector, input) = input.split_at(4);
    let selector: [u8; 4] = selector.try_into()?;

    match selector {
        [0xc5, 0x73, 0x50, 0xc6] => {
            // "createMetadata(bytes32,string,string,string)"
            if is_static {
                return Err(Error::StaticModeViolation(*address));
            }

            let mint = read_pubkey(input)?;
            let name = read_string(input, 32, 256)?;
            let symbol = read_string(input, 64, 256)?;
            let uri = read_string(input, 96, 1024)?;

            create_metadata(context, state, mint, name, symbol, uri)
        }
        [0x4a, 0xe8, 0xb6, 0x6b] => {
            // "createMasterEdition(bytes32,uint64)"
            if is_static {
                return Err(Error::StaticModeViolation(*address));
            }

            let mint = read_pubkey(input)?;
            let max_supply = read_u64(&input[32..])?;

            create_master_edition(context, state, mint, Some(max_supply))
        }
        [0xf7, 0xb6, 0x37, 0xbb] => {
            // "isInitialized(bytes32)"
            let mint = read_pubkey(input)?;
            is_initialized(context, state, mint).await
        }
        [0x23, 0x5b, 0x2b, 0x94] => {
            // "isNFT(bytes32)"
            let mint = read_pubkey(input)?;
            is_nft(context, state, mint).await
        }
        [0x9e, 0xd1, 0x9d, 0xdb] => {
            // "uri(bytes32)"
            let mint = read_pubkey(input)?;
            uri(context, state, mint).await
        }
        [0x69, 0x1f, 0x34, 0x31] => {
            // "name(bytes32)"
            let mint = read_pubkey(input)?;
            token_name(context, state, mint).await
        }
        [0x6b, 0xaa, 0x03, 0x30] => {
            // "symbol(bytes32)"
            let mint = read_pubkey(input)?;
            symbol(context, state, mint).await
        }
        _ => Err(Error::UnknownPrecompileMethodSelector(*address, selector)),
    }
}

#[inline]
fn read_u64(input: &[u8]) -> Result<u64> {
    if input.len() < 32 {
        return Err(Error::OutOfBounds);
    }
    U256::from_be_bytes(*arrayref::array_ref![input, 0, 32])
        .try_into()
        .map_err(Into::into)
}

#[inline]
fn read_pubkey(input: &[u8]) -> Result<Pubkey> {
    if input.len() < 32 {
        return Err(Error::OutOfBounds);
    }
    Ok(Pubkey::new_from_array(*arrayref::array_ref![input, 0, 32]))
}

#[inline]
fn read_string(input: &[u8], offset_position: usize, max_length: usize) -> Result<String> {
    if input.len() < offset_position + 32 {
        return Err(Error::OutOfBounds);
    }
    let offset: usize =
        U256::from_be_bytes(*arrayref::array_ref![input, offset_position, 32]).try_into()?;
    if input.len() < offset.saturating_add(32) {
        return Err(Error::OutOfBounds);
    }
    let length = U256::from_be_bytes(*arrayref::array_ref![input, offset, 32]).try_into()?;
    if length > max_length {
        return Err(Error::OutOfBounds);
    }

    let begin = offset.saturating_add(32);
    let end = begin.saturating_add(length);

    if input.len() < end {
        return Err(Error::OutOfBounds);
    }
    let data = input[begin..end].to_vec();
    String::from_utf8(data).map_err(|_| Error::Custom("Invalid utf8 string".to_string()))
}

fn create_metadata<State: Database>(
    context: &crate::evm::Context,
    state: &mut State,
    mint: Pubkey,
    name: String,
    symbol: String,
    uri: String,
) -> Result<Vec<u8>> {
    let signer = context.caller;
    let (signer_pubkey, bump_seed) = state.contract_pubkey(signer);

    let seeds = vec![
        vec![ACCOUNT_SEED_VERSION],
        signer.as_bytes().to_vec(),
        vec![bump_seed],
    ];

    let (metadata_pubkey, _) = mpl_token_metadata::pda::find_metadata_account(&mint);

    let instruction = mpl_token_metadata::instruction::create_metadata_accounts_v3(
        mpl_token_metadata::ID,
        metadata_pubkey,
        mint,
        signer_pubkey,
        state.operator(),
        signer_pubkey,
        name,
        symbol,
        uri,
        Some(vec![
            Creator {
                address: *state.program_id(),
                verified: false,
                share: 0,
            },
            Creator {
                address: signer_pubkey,
                verified: true,
                share: 100,
            },
        ]),
        0,     // Seller Fee
        true,  // Update Authority == Mint Authority
        false, // Is Mutable
        None,  // Collection
        None,  // Uses
        None,  // Collection Details
    );

    let rent = Rent::get()?;
    let fee = rent.minimum_balance(MAX_METADATA_LEN) + CREATE_FEE;

    state.queue_external_instruction(instruction, vec![seeds], fee, true)?;

    Ok(metadata_pubkey.to_bytes().to_vec())
}

fn create_master_edition<State: Database>(
    context: &crate::evm::Context,
    state: &mut State,
    mint: Pubkey,
    max_supply: Option<u64>,
) -> Result<Vec<u8>> {
    let signer = context.caller;
    let (signer_pubkey, bump_seed) = state.contract_pubkey(signer);

    let seeds = vec![
        vec![ACCOUNT_SEED_VERSION],
        signer.as_bytes().to_vec(),
        vec![bump_seed],
    ];

    let (metadata_pubkey, _) = mpl_token_metadata::pda::find_metadata_account(&mint);
    let (edition_pubkey, _) = mpl_token_metadata::pda::find_master_edition_account(&mint);

    let instruction = mpl_token_metadata::instruction::create_master_edition_v3(
        mpl_token_metadata::ID,
        edition_pubkey,
        mint,
        signer_pubkey,
        signer_pubkey,
        metadata_pubkey,
        state.operator(),
        max_supply,
    );

    let rent = Rent::get()?;
    let fee = rent.minimum_balance(MAX_MASTER_EDITION_LEN) + CREATE_FEE;

    state.queue_external_instruction(instruction, vec![seeds], fee, true)?;

    Ok(edition_pubkey.to_bytes().to_vec())
}

#[maybe_async]
async fn is_initialized<State: Database>(
    context: &crate::evm::Context,
    state: &mut State,
    mint: Pubkey,
) -> Result<Vec<u8>> {
    let is_initialized = metadata(context, state, mint)
        .await?
        .map_or_else(|| false, |_| true);

    Ok(to_solidity_bool(is_initialized))
}

#[maybe_async]
async fn is_nft<State: Database>(
    context: &crate::evm::Context,
    state: &mut State,
    mint: Pubkey,
) -> Result<Vec<u8>> {
    let is_nft = metadata(context, state, mint).await?.map_or_else(
        || false,
        |m| m.token_standard == Some(TokenStandard::NonFungible),
    );

    Ok(to_solidity_bool(is_nft))
}

#[maybe_async]
async fn uri<State: Database>(
    context: &crate::evm::Context,
    state: &mut State,
    mint: Pubkey,
) -> Result<Vec<u8>> {
    let uri = metadata(context, state, mint)
        .await?
        .map_or_else(String::new, |m| m.data.uri);

    Ok(to_solidity_string(uri.trim_end_matches('\0')))
}

#[maybe_async]
async fn token_name<State: Database>(
    context: &crate::evm::Context,
    state: &mut State,
    mint: Pubkey,
) -> Result<Vec<u8>> {
    let token_name = metadata(context, state, mint)
        .await?
        .map_or_else(String::new, |m| m.data.name);

    Ok(to_solidity_string(token_name.trim_end_matches('\0')))
}

#[maybe_async]
async fn symbol<State: Database>(
    context: &crate::evm::Context,
    state: &mut State,
    mint: Pubkey,
) -> Result<Vec<u8>> {
    let symbol = metadata(context, state, mint)
        .await?
        .map_or_else(String::new, |m| m.data.symbol);

    Ok(to_solidity_string(symbol.trim_end_matches('\0')))
}

#[maybe_async]
async fn metadata<State: Database>(
    _context: &crate::evm::Context,
    state: &mut State,
    mint: Pubkey,
) -> Result<Option<Metadata>> {
    let (metadata_pubkey, _) = mpl_token_metadata::pda::find_metadata_account(&mint);
    let metadata_account = state.external_account(metadata_pubkey).await?;

    let result = {
        if mpl_token_metadata::check_id(&metadata_account.owner) {
            let metadata = Metadata::safe_deserialize(&metadata_account.data);
            metadata.ok()
        } else {
            None
        }
<<<<<<< HEAD
    };
    Ok(result)
=======
    }

    fn create_metadata(
        &mut self,
        context: &crate::evm::Context,
        mint: Pubkey,
        name: String,
        symbol: String,
        uri: String,
    ) -> Result<Vec<u8>> {
        let signer = context.caller;
        let (signer_pubkey, bump_seed) = self.backend.contract_pubkey(signer);

        let seeds = vec![
            vec![ACCOUNT_SEED_VERSION],
            signer.as_bytes().to_vec(),
            vec![bump_seed],
        ];

        let (metadata_pubkey, _) = mpl_token_metadata::pda::find_metadata_account(&mint);

        let instruction = mpl_token_metadata::instruction::create_metadata_accounts_v3(
            mpl_token_metadata::ID,
            metadata_pubkey,
            mint,
            signer_pubkey,
            self.backend.operator(),
            signer_pubkey,
            name,
            symbol,
            uri,
            Some(vec![
                Creator {
                    address: *self.backend.program_id(),
                    verified: false,
                    share: 0,
                },
                Creator {
                    address: signer_pubkey,
                    verified: true,
                    share: 100,
                },
            ]),
            0,     // Seller Fee
            true,  // Update Authority == Mint Authority
            false, // Is Mutable
            None,  // Collection
            None,  // Uses
            None,  // Collection Details
        );

        let fee = self.backend.rent().minimum_balance(MAX_METADATA_LEN) + CREATE_FEE;
        self.queue_external_instruction(instruction, seeds, fee);

        Ok(metadata_pubkey.to_bytes().to_vec())
    }

    fn create_master_edition(
        &mut self,
        context: &crate::evm::Context,
        mint: Pubkey,
        max_supply: Option<u64>,
    ) -> Result<Vec<u8>> {
        let signer = context.caller;
        let (signer_pubkey, bump_seed) = self.backend.contract_pubkey(signer);

        let seeds = vec![
            vec![ACCOUNT_SEED_VERSION],
            signer.as_bytes().to_vec(),
            vec![bump_seed],
        ];

        let (metadata_pubkey, _) = mpl_token_metadata::pda::find_metadata_account(&mint);
        let (edition_pubkey, _) = mpl_token_metadata::pda::find_master_edition_account(&mint);

        let instruction = mpl_token_metadata::instruction::create_master_edition_v3(
            mpl_token_metadata::ID,
            edition_pubkey,
            mint,
            signer_pubkey,
            signer_pubkey,
            metadata_pubkey,
            self.backend.operator(),
            max_supply,
        );

        let fee = self.backend.rent().minimum_balance(MAX_MASTER_EDITION_LEN) + CREATE_FEE;
        self.queue_external_instruction(instruction, seeds, fee);

        Ok(edition_pubkey.to_bytes().to_vec())
    }

    #[maybe_async]
    async fn is_initialized(
        &mut self,
        context: &crate::evm::Context,
        mint: Pubkey,
    ) -> Result<Vec<u8>> {
        let is_initialized = self
            .metadata(context, mint)
            .await?
            .map_or_else(|| false, |_| true);

        Ok(to_solidity_bool(is_initialized))
    }

    #[maybe_async]
    async fn is_nft(&mut self, context: &crate::evm::Context, mint: Pubkey) -> Result<Vec<u8>> {
        let is_nft = self.metadata(context, mint).await?.map_or_else(
            || false,
            |m| m.token_standard == Some(TokenStandard::NonFungible),
        );

        Ok(to_solidity_bool(is_nft))
    }

    #[maybe_async]
    async fn uri(&mut self, context: &crate::evm::Context, mint: Pubkey) -> Result<Vec<u8>> {
        let uri = self
            .metadata(context, mint)
            .await?
            .map_or_else(String::new, |m| m.data.uri);

        Ok(to_solidity_string(uri.trim_end_matches('\0')))
    }

    #[maybe_async]
    async fn token_name(&mut self, context: &crate::evm::Context, mint: Pubkey) -> Result<Vec<u8>> {
        let token_name = self
            .metadata(context, mint)
            .await?
            .map_or_else(String::new, |m| m.data.name);

        Ok(to_solidity_string(token_name.trim_end_matches('\0')))
    }

    #[maybe_async]
    async fn symbol(&mut self, context: &crate::evm::Context, mint: Pubkey) -> Result<Vec<u8>> {
        let symbol = self
            .metadata(context, mint)
            .await?
            .map_or_else(String::new, |m| m.data.symbol);

        Ok(to_solidity_string(symbol.trim_end_matches('\0')))
    }

    #[maybe_async]
    async fn metadata(
        &mut self,
        _context: &crate::evm::Context,
        mint: Pubkey,
    ) -> Result<Option<Metadata>> {
        let (metadata_pubkey, _) = mpl_token_metadata::pda::find_metadata_account(&mint);
        let metadata_account = self.external_account(metadata_pubkey).await?;

        let result = {
            if mpl_token_metadata::check_id(&metadata_account.owner) {
                let metadata = Metadata::safe_deserialize(&metadata_account.data);
                metadata.ok()
            } else {
                None
            }
        };
        Ok(result)
    }
>>>>>>> 3a179a97
}

fn to_solidity_bool(v: bool) -> Vec<u8> {
    let mut result = vec![0_u8; 32];
    result[31] = u8::from(v);
    result
}

fn to_solidity_string(s: &str) -> Vec<u8> {
    // String encoding
    // 32 bytes - offset
    // 32 bytes - length
    // length + padding bytes - data

    let data_len = if s.len() % 32 == 0 {
        std::cmp::max(s.len(), 32)
    } else {
        ((s.len() / 32) + 1) * 32
    };

    let mut result = vec![0_u8; 32 + 32 + data_len];

    result[31] = 0x20; // offset - 32 bytes

    let length = U256::new(s.len() as u128);
    result[32..64].copy_from_slice(&length.to_be_bytes());

    result[64..64 + s.len()].copy_from_slice(s.as_bytes());

    result
}<|MERGE_RESOLUTION|>--- conflicted
+++ resolved
@@ -191,9 +191,7 @@
         None,  // Collection Details
     );
 
-    let rent = Rent::get()?;
-    let fee = rent.minimum_balance(MAX_METADATA_LEN) + CREATE_FEE;
-
+    let fee = state.rent().minimum_balance(MAX_METADATA_LEN) + CREATE_FEE;
     state.queue_external_instruction(instruction, vec![seeds], fee, true)?;
 
     Ok(metadata_pubkey.to_bytes().to_vec())
@@ -228,9 +226,7 @@
         max_supply,
     );
 
-    let rent = Rent::get()?;
-    let fee = rent.minimum_balance(MAX_MASTER_EDITION_LEN) + CREATE_FEE;
-
+    let fee = state.rent().minimum_balance(MAX_MASTER_EDITION_LEN) + CREATE_FEE;
     state.queue_external_instruction(instruction, vec![seeds], fee, true)?;
 
     Ok(edition_pubkey.to_bytes().to_vec())
@@ -318,176 +314,8 @@
         } else {
             None
         }
-<<<<<<< HEAD
     };
     Ok(result)
-=======
-    }
-
-    fn create_metadata(
-        &mut self,
-        context: &crate::evm::Context,
-        mint: Pubkey,
-        name: String,
-        symbol: String,
-        uri: String,
-    ) -> Result<Vec<u8>> {
-        let signer = context.caller;
-        let (signer_pubkey, bump_seed) = self.backend.contract_pubkey(signer);
-
-        let seeds = vec![
-            vec![ACCOUNT_SEED_VERSION],
-            signer.as_bytes().to_vec(),
-            vec![bump_seed],
-        ];
-
-        let (metadata_pubkey, _) = mpl_token_metadata::pda::find_metadata_account(&mint);
-
-        let instruction = mpl_token_metadata::instruction::create_metadata_accounts_v3(
-            mpl_token_metadata::ID,
-            metadata_pubkey,
-            mint,
-            signer_pubkey,
-            self.backend.operator(),
-            signer_pubkey,
-            name,
-            symbol,
-            uri,
-            Some(vec![
-                Creator {
-                    address: *self.backend.program_id(),
-                    verified: false,
-                    share: 0,
-                },
-                Creator {
-                    address: signer_pubkey,
-                    verified: true,
-                    share: 100,
-                },
-            ]),
-            0,     // Seller Fee
-            true,  // Update Authority == Mint Authority
-            false, // Is Mutable
-            None,  // Collection
-            None,  // Uses
-            None,  // Collection Details
-        );
-
-        let fee = self.backend.rent().minimum_balance(MAX_METADATA_LEN) + CREATE_FEE;
-        self.queue_external_instruction(instruction, seeds, fee);
-
-        Ok(metadata_pubkey.to_bytes().to_vec())
-    }
-
-    fn create_master_edition(
-        &mut self,
-        context: &crate::evm::Context,
-        mint: Pubkey,
-        max_supply: Option<u64>,
-    ) -> Result<Vec<u8>> {
-        let signer = context.caller;
-        let (signer_pubkey, bump_seed) = self.backend.contract_pubkey(signer);
-
-        let seeds = vec![
-            vec![ACCOUNT_SEED_VERSION],
-            signer.as_bytes().to_vec(),
-            vec![bump_seed],
-        ];
-
-        let (metadata_pubkey, _) = mpl_token_metadata::pda::find_metadata_account(&mint);
-        let (edition_pubkey, _) = mpl_token_metadata::pda::find_master_edition_account(&mint);
-
-        let instruction = mpl_token_metadata::instruction::create_master_edition_v3(
-            mpl_token_metadata::ID,
-            edition_pubkey,
-            mint,
-            signer_pubkey,
-            signer_pubkey,
-            metadata_pubkey,
-            self.backend.operator(),
-            max_supply,
-        );
-
-        let fee = self.backend.rent().minimum_balance(MAX_MASTER_EDITION_LEN) + CREATE_FEE;
-        self.queue_external_instruction(instruction, seeds, fee);
-
-        Ok(edition_pubkey.to_bytes().to_vec())
-    }
-
-    #[maybe_async]
-    async fn is_initialized(
-        &mut self,
-        context: &crate::evm::Context,
-        mint: Pubkey,
-    ) -> Result<Vec<u8>> {
-        let is_initialized = self
-            .metadata(context, mint)
-            .await?
-            .map_or_else(|| false, |_| true);
-
-        Ok(to_solidity_bool(is_initialized))
-    }
-
-    #[maybe_async]
-    async fn is_nft(&mut self, context: &crate::evm::Context, mint: Pubkey) -> Result<Vec<u8>> {
-        let is_nft = self.metadata(context, mint).await?.map_or_else(
-            || false,
-            |m| m.token_standard == Some(TokenStandard::NonFungible),
-        );
-
-        Ok(to_solidity_bool(is_nft))
-    }
-
-    #[maybe_async]
-    async fn uri(&mut self, context: &crate::evm::Context, mint: Pubkey) -> Result<Vec<u8>> {
-        let uri = self
-            .metadata(context, mint)
-            .await?
-            .map_or_else(String::new, |m| m.data.uri);
-
-        Ok(to_solidity_string(uri.trim_end_matches('\0')))
-    }
-
-    #[maybe_async]
-    async fn token_name(&mut self, context: &crate::evm::Context, mint: Pubkey) -> Result<Vec<u8>> {
-        let token_name = self
-            .metadata(context, mint)
-            .await?
-            .map_or_else(String::new, |m| m.data.name);
-
-        Ok(to_solidity_string(token_name.trim_end_matches('\0')))
-    }
-
-    #[maybe_async]
-    async fn symbol(&mut self, context: &crate::evm::Context, mint: Pubkey) -> Result<Vec<u8>> {
-        let symbol = self
-            .metadata(context, mint)
-            .await?
-            .map_or_else(String::new, |m| m.data.symbol);
-
-        Ok(to_solidity_string(symbol.trim_end_matches('\0')))
-    }
-
-    #[maybe_async]
-    async fn metadata(
-        &mut self,
-        _context: &crate::evm::Context,
-        mint: Pubkey,
-    ) -> Result<Option<Metadata>> {
-        let (metadata_pubkey, _) = mpl_token_metadata::pda::find_metadata_account(&mint);
-        let metadata_account = self.external_account(metadata_pubkey).await?;
-
-        let result = {
-            if mpl_token_metadata::check_id(&metadata_account.owner) {
-                let metadata = Metadata::safe_deserialize(&metadata_account.data);
-                metadata.ok()
-            } else {
-                None
-            }
-        };
-        Ok(result)
-    }
->>>>>>> 3a179a97
 }
 
 fn to_solidity_bool(v: bool) -> Vec<u8> {
