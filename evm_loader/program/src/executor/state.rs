--- conflicted
+++ resolved
@@ -94,83 +94,11 @@
     fn operator(&self) -> Pubkey {
         self.backend.operator()
     }
-<<<<<<< HEAD
     fn chain_id_to_token(&self, chain_id: u64) -> Pubkey {
         self.backend.chain_id_to_token(chain_id)
     }
     fn contract_pubkey(&self, address: Address) -> (Pubkey, u8) {
         self.backend.contract_pubkey(address)
-=======
-
-    #[maybe_async]
-    pub async fn external_account(&self, address: Pubkey) -> Result<OwnedAccountInfo> {
-        let metas = self
-            .actions
-            .iter()
-            .filter_map(|a| {
-                if let Action::ExternalInstruction { accounts, .. } = a {
-                    Some(accounts)
-                } else {
-                    None
-                }
-            })
-            .flatten()
-            .collect::<Vec<_>>();
-
-        if !metas.iter().any(|m| (m.pubkey == address) && m.is_writable) {
-            let account = cache_get_or_insert_account(&self.cache, address, self.backend).await;
-            return Ok(account);
-        }
-
-        let mut accounts = BTreeMap::<Pubkey, OwnedAccountInfo>::new();
-
-        for m in metas {
-            let account = cache_get_or_insert_account(&self.cache, m.pubkey, self.backend).await;
-            accounts.insert(account.key, account);
-        }
-
-        for action in &self.actions {
-            if let Action::ExternalInstruction {
-                program_id,
-                data,
-                accounts: meta,
-                ..
-            } = action
-            {
-                match program_id {
-                    program_id if solana_program::system_program::check_id(program_id) => {
-                        crate::external_programs::system::emulate(data, meta, &mut accounts)?;
-                    }
-                    program_id if spl_token::check_id(program_id) => {
-                        crate::external_programs::spl_token::emulate(data, meta, &mut accounts)?;
-                    }
-                    program_id if spl_associated_token_account::check_id(program_id) => {
-                        crate::external_programs::spl_associated_token::emulate(
-                            data,
-                            meta,
-                            &mut accounts,
-                            self.rent(),
-                        )?;
-                    }
-                    program_id if mpl_token_metadata::check_id(program_id) => {
-                        crate::external_programs::metaplex::emulate(
-                            data,
-                            meta,
-                            &mut accounts,
-                            self.rent(),
-                        )?;
-                    }
-                    _ => {
-                        return Err(Error::Custom(format!(
-                            "Unknown external program: {program_id}"
-                        )));
-                    }
-                }
-            }
-        }
-
-        Ok(accounts[&address].clone())
->>>>>>> 3a179a97
     }
 
     async fn nonce(&self, from_address: Address, from_chain_id: u64) -> Result<u64> {
@@ -396,7 +324,6 @@
         Ok(cache.block_timestamp)
     }
 
-<<<<<<< HEAD
     async fn external_account(&self, address: Pubkey) -> Result<OwnedAccountInfo> {
         let metas = self
             .actions
@@ -451,10 +378,16 @@
                             data,
                             meta,
                             &mut accounts,
+                            self.rent(),
                         )?;
                     }
                     program_id if mpl_token_metadata::check_id(program_id) => {
-                        crate::external_programs::metaplex::emulate(data, meta, &mut accounts)?;
+                        crate::external_programs::metaplex::emulate(
+                            data,
+                            meta,
+                            &mut accounts,
+                            self.rent(),
+                        )?;
                     }
                     _ => {
                         return Err(Error::Custom(format!(
@@ -466,14 +399,14 @@
         }
 
         Ok(accounts[&address].clone())
-=======
+    }
+
     fn rent(&self) -> &Rent {
         self.backend.rent()
     }
 
     fn return_data(&self) -> Option<(Pubkey, Vec<u8>)> {
         self.backend.return_data()
->>>>>>> 3a179a97
     }
 
     async fn map_solana_account<F, R>(&self, address: &Pubkey, action: F) -> R
