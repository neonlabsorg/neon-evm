--- conflicted
+++ resolved
@@ -20,11 +20,8 @@
 mod executor;
 mod executor_state;
 pub mod utils;
-<<<<<<< HEAD
 pub mod payment;
-=======
 pub mod token;
->>>>>>> 7f32a42c
 
 // Export current solana-sdk types for downstream users who may also be building with a different
 // solana-sdk version
