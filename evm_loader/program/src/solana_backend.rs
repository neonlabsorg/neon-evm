//! Solana Backend for rust evm
use evm::{
    backend::{Basic, Backend},
    CreateScheme, Capture, Transfer, ExitReason,
    H160, H256, U256
};
use core::convert::Infallible;
use solana_program::{
    account_info::AccountInfo,
    pubkey::Pubkey,
    instruction::{Instruction, AccountMeta},
    entrypoint::ProgramResult,
    hash::hash as sha256_digest,
};
use std::convert::TryInto;
use arrayref::{array_ref, array_refs};
use crate::{
    solidity_account::SolidityAccount,
    utils::{keccak256_h256, keccak256_h256_v, keccak256_digest},
};

/// Account storage
/// Trait to access account info
#[allow(clippy::redundant_closure_for_method_calls)]
pub trait AccountStorage {
    /// Apply function to given account
    fn apply_to_account<U, D, F>(&self, address: &H160, d: D, f: F) -> U
    where F: FnOnce(&SolidityAccount) -> U,
          D: FnOnce() -> U;

    /// Get contract address
    fn contract(&self) -> H160;
    /// Get caller address
    fn origin(&self) -> H160;
    /// Get block number
    fn block_number(&self) -> U256;
    /// Get block timestamp
    fn block_timestamp(&self) -> U256;

    /// Get solana address for given ethereum account
    fn get_account_solana_address(&self, address: &H160) -> Option<Pubkey> { self.apply_to_account(address, || None, |account| Some(account.get_solana_address())) }
    /// Check if ethereum account exists
    fn exists(&self, address: &H160) -> bool { self.apply_to_account(address, || false, |_| true) }
    /// Get account basic info (balance and nonce)
    fn basic(&self, address: &H160) -> Basic { self.apply_to_account(address, || Basic{balance: U256::zero(), nonce: U256::zero()}, |account| account.basic()) }
    /// Get code hash
    fn code_hash(&self, address: &H160) -> H256 { self.apply_to_account(address, || keccak256_h256(&[]) , |account| account.code_hash()) }
    /// Get code size
    fn code_size(&self, address: &H160) -> usize { self.apply_to_account(address, || 0, |account| account.code_size()) }
    /// Get code data
    fn code(&self, address: &H160) -> Vec<u8> { self.apply_to_account(address, Vec::new, |account| account.get_code()) }
    /// Get valids data
    fn valids(&self, address: &H160) -> Vec<u8> { self.apply_to_account(address, Vec::new, |account| account.get_valids()) }
    /// Get data from storage
    fn storage(&self, address: &H160, index: &U256) -> U256 { self.apply_to_account(address, U256::zero, |account| account.get_storage(index)) }
    /// Get account seeds
    fn seeds(&self, address: &H160) -> Option<(H160, u8)> {self.apply_to_account(address, || None, |account| Some(account.get_seeds())) }
    /// External call
    /// # Errors
    /// Will return `Err` if the external call returns err
    fn external_call(&self, _: &Instruction, _: &[AccountInfo]) -> ProgramResult { Ok(()) }
}

/// Solana Backend for rust evm
pub struct SolanaBackend<'a, 's, S> {
    account_storage: &'s S,
    account_infos: Option<&'a [AccountInfo<'a>]>,
}

static SYSTEM_ACCOUNT: H160 = H160([0xff, 0, 0, 0, 0, 0, 0, 0, 0, 0, 0, 0, 0, 0, 0, 0, 0, 0, 0, 0]);
static SYSTEM_ACCOUNT_ECRECOVER: H160 = H160([0, 0, 0, 0, 0, 0, 0, 0, 0, 0, 0, 0, 0, 0, 0, 0, 0, 0, 0, 0x01]);
<<<<<<< HEAD
const SYSTEM_ACCOUNT_SHA_256: H160 = H160([0, 0, 0, 0, 0, 0, 0, 0, 0, 0, 0, 0, 0, 0, 0, 0, 0, 0, 0, 0x02]);
static SYSTEM_ACCOUNT_RIPEMD160: H160 = H160([0, 0, 0, 0, 0, 0, 0, 0, 0, 0, 0, 0, 0, 0, 0, 0, 0, 0, 0, 0x03]);
=======
static SYSTEM_ACCOUNT_BLAKE2F: H160 = H160([0, 0, 0, 0, 0, 0, 0, 0, 0, 0, 0, 0, 0, 0, 0, 0, 0, 0, 0, 0x09]);
>>>>>>> 01a3c317

impl<'a, 's, S> SolanaBackend<'a, 's, S> where S: AccountStorage {
    /// Create `SolanaBackend`
    pub fn new(account_storage: &'s S, account_infos: Option<&'a [AccountInfo<'a>]>) -> Self {
        debug_print!("backend::new"); 
        Self { account_storage, account_infos }
    }

    #[allow(clippy::unused_self)]
    fn is_solana_address(&self, code_address: &H160) -> bool {
        *code_address == SYSTEM_ACCOUNT
    }

    /// Is system address
    #[must_use]
    pub fn is_system_address(address: &H160) -> bool {
        *address == SYSTEM_ACCOUNT
        || *address == SYSTEM_ACCOUNT_ECRECOVER
<<<<<<< HEAD
        || *address == SYSTEM_ACCOUNT_RIPEMD160
        || *address == SYSTEM_ACCOUNT_SHA_256
=======
        || *address == SYSTEM_ACCOUNT_BLAKE2F
>>>>>>> 01a3c317
    }

    /// Call inner `ecrecover`
    #[must_use]
    pub fn call_inner_ecrecover(
        input: &[u8],
    ) -> Option<Capture<(ExitReason, Vec<u8>), Infallible>> {
        debug_print!("ecrecover");
        debug_print!("input: {}", &hex::encode(&input));

        if input.len() != 128 {
            return Some(Capture::Exit((ExitReason::Succeed(evm::ExitSucceed::Returned), vec![0; 32])));
        }

        let data = array_ref![input, 0, 128];
        let (msg, v, sig) = array_refs![data, 32, 32, 64];
        let message = secp256k1::Message::parse(msg);

        let signature = secp256k1::Signature::parse(sig);

        let v: u8 = match U256::from_big_endian(v).try_into() {
            Ok(value) => value,
            Err(_) => return Some(Capture::Exit((ExitReason::Succeed(evm::ExitSucceed::Returned), vec![0; 32])))
        };
        let recovery_id = match secp256k1::RecoveryId::parse_rpc(v) {
            Ok(value) => value,
            Err(_) => return Some(Capture::Exit((ExitReason::Succeed(evm::ExitSucceed::Returned), vec![0; 32])))
        };

        let public_key = match secp256k1::recover(&message, &signature, &recovery_id) {
            Ok(value) => value,
            Err(_) => return Some(Capture::Exit((ExitReason::Succeed(evm::ExitSucceed::Returned), vec![0; 32])))
        };

        let mut address = keccak256_digest(&public_key.serialize()[1..]);
        address[0..12].fill(0);
        debug_print!("{}", &hex::encode(&address));

        Some(Capture::Exit((ExitReason::Succeed(evm::ExitSucceed::Returned), address)))
    }

<<<<<<< HEAD
    /// Call inner `ripemd160`
    #[must_use]
    pub fn call_inner_ripemd160(
        input: &[u8],
    ) -> Option<Capture<(ExitReason, Vec<u8>), Infallible>> {
        use ripemd160::{Ripemd160, Digest};
        debug_print!("ripemd160");
        debug_print!("input: {}", &hex::encode(&input));
        
        let mut hasher = Ripemd160::new();

        // process input message
        hasher.update(input);

        // acquire hash digest in the form of GenericArray,
        // which in this case is equivalent to [u8; 20]
        let hash_val = hasher.finalize();
        debug_print!("{}", &hex::encode(&hash_val[..]));

        // transform to [u8; 32]
        let mut result = vec![0_u8; 12];
        result.extend(&hash_val[..]);

        debug_print!("{}", &hex::encode(&result));

        Some(Capture::Exit((ExitReason::Succeed(evm::ExitSucceed::Returned), result)))
    }

    /// Call inner `sha256`
    #[must_use]
    pub fn call_inner_sha256(
        input: &[u8],
    ) -> Option<Capture<(ExitReason, Vec<u8>), Infallible>> {
        debug_print!("sha256");
        debug_print!("input: {}", &hex::encode(&input));

        let hash = sha256_digest(input);

        Some(Capture::Exit((ExitReason::Succeed(evm::ExitSucceed::Returned), hash.to_bytes().to_vec())))
=======
    /// Call inner `blake2F`
    #[must_use]
    #[allow(clippy::too_many_lines)]
    pub fn call_inner_blake2_f(
        input: &[u8],
    ) -> Option<Capture<(ExitReason, Vec<u8>), Infallible>> {
        const BLAKE2_F_ARG_LEN: usize = 213;
        debug_print!("blake2F");

        let compress = |h: &mut [u64; 8], m: [u64; 16], t: [u64; 2], f: bool, rounds: usize| {
            const SIGMA: [[usize; 16]; 10] = [
                [0, 1, 2, 3, 4, 5, 6, 7, 8, 9, 10, 11, 12, 13, 14, 15],
                [14, 10, 4, 8, 9, 15, 13, 6, 1, 12, 0, 2, 11, 7, 5, 3],
                [11, 8, 12, 0, 5, 2, 15, 13, 10, 14, 3, 6, 7, 1, 9, 4],
                [7, 9, 3, 1, 13, 12, 11, 14, 2, 6, 5, 10, 4, 0, 15, 8],
                [9, 0, 5, 7, 2, 4, 10, 15, 14, 1, 11, 12, 6, 8, 3, 13],
                [2, 12, 6, 10, 0, 11, 8, 3, 4, 13, 7, 5, 15, 14, 1, 9],
                [12, 5, 1, 15, 14, 13, 4, 10, 0, 7, 6, 3, 9, 2, 8, 11],
                [13, 11, 7, 14, 12, 1, 3, 9, 5, 0, 15, 4, 8, 6, 2, 10],
                [6, 15, 14, 9, 11, 3, 0, 8, 12, 2, 13, 7, 1, 4, 10, 5],
                [10, 2, 8, 4, 7, 6, 1, 5, 15, 11, 9, 14, 3, 12, 13, 0],
            ];
            const IV: [u64; 8] = [
                0x6a09_e667_f3bc_c908,
                0xbb67_ae85_84ca_a73b,
                0x3c6e_f372_fe94_f82b,
                0xa54f_f53a_5f1d_36f1,
                0x510e_527f_ade6_82d1,
                0x9b05_688c_2b3e_6c1f,
                0x1f83_d9ab_fb41_bd6b,
                0x5be0_cd19_137e_2179,
            ];
            let g = |v: &mut [u64], a: usize, b: usize, c: usize, d: usize, x: u64, y: u64| {
                v[a] = v[a].wrapping_add(v[b]).wrapping_add(x);
                v[d] = (v[d] ^ v[a]).rotate_right(32);
                v[c] = v[c].wrapping_add(v[d]);
                v[b] = (v[b] ^ v[c]).rotate_right(24);
                v[a] = v[a].wrapping_add(v[b]).wrapping_add(y);
                v[d] = (v[d] ^ v[a]).rotate_right(16);
                v[c] = v[c].wrapping_add(v[d]);
                v[b] = (v[b] ^ v[c]).rotate_right(63);
            };

            let mut v = [0_u64; 16];
            v[..h.len()].copy_from_slice(h); // First half from state.
            v[h.len()..].copy_from_slice(&IV); // Second half from IV.

            v[12] ^= t[0];
            v[13] ^= t[1];
        
            if f {
                v[14] = !v[14] // Invert all bits if the last-block-flag is set.
            }
            for i in 0..rounds {
                // Message word selection permutation for this round.
                let s = &SIGMA[i % 10];
                g(&mut v, 0, 4, 8, 12, m[s[0]], m[s[1]]);
                g(&mut v, 1, 5, 9, 13, m[s[2]], m[s[3]]);
                g(&mut v, 2, 6, 10, 14, m[s[4]], m[s[5]]);
                g(&mut v, 3, 7, 11, 15, m[s[6]], m[s[7]]);
        
                g(&mut v, 0, 5, 10, 15, m[s[8]], m[s[9]]);
                g(&mut v, 1, 6, 11, 12, m[s[10]], m[s[11]]);
                g(&mut v, 2, 7, 8, 13, m[s[12]], m[s[13]]);
                g(&mut v, 3, 4, 9, 14, m[s[14]], m[s[15]]);
            }
        
            for i in 0..8 {
                h[i] ^= v[i] ^ v[i + 8];
            }
        };

        if input.len() != BLAKE2_F_ARG_LEN {
            // return Err(ExitError::Other("input length for Blake2 F precompile should be exactly 213 bytes".into()));
            return Some(Capture::Exit((ExitReason::Succeed(evm::ExitSucceed::Returned), Vec::new())))
        }

        let mut rounds_arr: [u8; 4] = Default::default();
        let (rounds_buf, input) = input.split_at(4);
        rounds_arr.copy_from_slice(rounds_buf);
        let rounds: u32 = u32::from_be_bytes(rounds_arr);

        // we use from_le_bytes below to effectively swap byte order to LE if architecture is BE

        let (h_buf, input) = input.split_at(64);
        let mut h = [0_u64; 8];
        let mut ctr = 0;
        for state_word in &mut h {
            let mut temp: [u8; 8] = Default::default();
            temp.copy_from_slice(&h_buf[(ctr * 8)..(ctr + 1) * 8]);
            *state_word = u64::from_le_bytes(temp);
            ctr += 1;
        }

        let (m_buf, input) = input.split_at(128);
        let mut m = [0_u64; 16];
        ctr = 0;
        for msg_word in &mut m {
            let mut temp: [u8; 8] = Default::default();
            temp.copy_from_slice(&m_buf[(ctr * 8)..(ctr + 1) * 8]);
            *msg_word = u64::from_le_bytes(temp);
            ctr += 1;
        }

        let mut t_0_arr: [u8; 8] = Default::default();
        let (t_0_buf, input) = input.split_at(8);
        t_0_arr.copy_from_slice(t_0_buf);
        let t_0 = u64::from_le_bytes(t_0_arr);

        let mut t_1_arr: [u8; 8] = Default::default();
        let (t_1_buf, input) = input.split_at(8);
        t_1_arr.copy_from_slice(t_1_buf);
        let t_1 = u64::from_le_bytes(t_1_arr);

        let f = if input[0] == 1 { true } else if input[0] == 0 { false } else {
            // return Err(ExitError::Other("incorrect final block indicator flag".into()))
            return Some(Capture::Exit((ExitReason::Succeed(evm::ExitSucceed::Returned), Vec::new())))
        };

        compress(&mut h, m, [t_0, t_1], f, rounds as usize);

        let mut output_buf = [0_u8; 64];
        for (i, state_word) in h.iter().enumerate() {
            output_buf[i * 8..(i + 1) * 8].copy_from_slice(&state_word.to_le_bytes());
        }

        Some(Capture::Exit((ExitReason::Succeed(evm::ExitSucceed::Returned), output_buf.to_vec())))
>>>>>>> 01a3c317
    }

    /// Get chain id
    #[must_use]
    pub fn chain_id() -> U256 { U256::from(111) }
}

impl<'a, 's, S> Backend for SolanaBackend<'a, 's, S> where S: AccountStorage {
    fn gas_price(&self) -> U256 { U256::zero() }
    fn origin(&self) -> H160 { self.account_storage.origin() }
    fn block_hash(&self, _number: U256) -> H256 { H256::default() }
    fn block_number(&self) -> U256 {
        self.account_storage.block_number()
    }
    fn block_coinbase(&self) -> H160 { H160::default() }
    fn block_timestamp(&self) -> U256 {
        self.account_storage.block_timestamp()
    }
    fn block_difficulty(&self) -> U256 { U256::zero() }
    fn block_gas_limit(&self) -> U256 { U256::from(u64::MAX) }
    fn chain_id(&self) -> U256 { Self::chain_id() }

    fn exists(&self, address: H160) -> bool {
        self.account_storage.exists(&address)
    }
    fn basic(&self, address: H160) -> Basic {
        self.account_storage.basic(&address)
    }
    fn code_hash(&self, address: H160) -> H256 {
        self.account_storage.code_hash(&address)
    }
    fn code_size(&self, address: H160) -> usize {
        self.account_storage.code_size(&address)
    }
    fn code(&self, address: H160) -> Vec<u8> {
        self.account_storage.code(&address)
    }
    fn valids(&self, address: H160) -> Vec<u8> {
        self.account_storage.valids(&address)
    }
    fn storage(&self, address: H160, index: U256) -> U256 {
        self.account_storage.storage(&address, &index)
    }

    #[allow(unused_variables)]
    fn create(&self, scheme: &CreateScheme, address: &H160) {
        if let CreateScheme::Create2 {caller, code_hash, salt} = scheme {
            debug_print!("CreateScheme2 {} from {} {} {} {}", &hex::encode(address), &hex::encode(caller), &hex::encode(code_hash), &hex::encode(salt), "" /*dummy arg for use correct message function*/);
        } else {
            debug_print!("Call create");
        }
        /* let account = if let CreateScheme::Create2{salt,..} = scheme
                {Pubkey::new(&salt.to_fixed_bytes())} else {Pubkey::default()};
        self.add_alias(address, &account);*/
    }

    fn call_inner(&self,
        code_address: H160,
        _transfer: Option<Transfer>,
        input: Vec<u8>,
        _target_gas: Option<u64>,
        _is_static: bool,
        _take_l64: bool,
        _take_stipend: bool,
    ) -> Option<Capture<(ExitReason, Vec<u8>), Infallible>> {
        if code_address == SYSTEM_ACCOUNT_ECRECOVER {
            return Self::call_inner_ecrecover(&input);
        }
<<<<<<< HEAD
        if code_address == SYSTEM_ACCOUNT_RIPEMD160 {
            return Self::call_inner_ripemd160(&input);
        if code_address == SYSTEM_ACCOUNT_SHA_256 {
            return Self::call_inner_sha256(&input);
=======
        if code_address == SYSTEM_ACCOUNT_BLAKE2F {
            return Self::call_inner_blake2_f(&input);
>>>>>>> 01a3c317
        }

        if !self.is_solana_address(&code_address) {
            return None;
        }

        debug_print!("Call inner");
        debug_print!("{}", &code_address.to_string());
        debug_print!("{}", &hex::encode(&input));

        let (cmd, input) = input.split_at(1);
        match cmd[0] {
            0 => {
                let (program_id, input) = input.split_at(32);
                let program_id = Pubkey::new(program_id);
        
                let (acc_length, input) = input.split_at(2);
                let acc_length = acc_length.try_into().ok().map(u16::from_be_bytes).unwrap();
                
                let mut accounts = Vec::new();
                for i in 0..acc_length {
                    let data = array_ref![input, 35*i as usize, 35];
                    let (translate, signer, writable, pubkey) = array_refs![data, 1, 1, 1, 32];
                    let pubkey = if translate[0] == 0 {
                        Pubkey::new(pubkey)
                    } else {
                        match self.account_storage.get_account_solana_address(&H160::from_slice(&pubkey[12..])) {
                            Some(key) => key,
                            None => { return Some(Capture::Exit((ExitReason::Error(evm::ExitError::InvalidRange), Vec::new()))); },
                        }
                    };
                    accounts.push(AccountMeta {
                        is_signer: signer[0] != 0,
                        is_writable: writable[0] != 0,
                        pubkey,
                    });
                    debug_print!("Acc: {}", pubkey);
                };
        
                let (_, input) = input.split_at(35 * acc_length as usize);
                debug_print!("{}", &hex::encode(&input));

                debug_print!("account_infos[");
                #[allow(unused_variables)]
                for info in self.account_infos.unwrap() {
                    debug_print!("  {}", info.key);
                };
                debug_print!("]");

                let result = self.account_storage.external_call(
                    &Instruction { program_id, accounts, data: input.to_vec() },
                    self.account_infos.unwrap(),
                );

                debug_print!("result: {:?}", result);

                #[allow(unused_variables)]
                if let Err(err) = result {
                    debug_print!("result/err: {}", err);
                    return Some(Capture::Exit((ExitReason::Error(evm::ExitError::InvalidRange), Vec::new())));
                };
                Some(Capture::Exit((ExitReason::Succeed(evm::ExitSucceed::Stopped), Vec::new())))
            },
            1 => {
                let data = array_ref![input, 0, 66];
                let (tr_base, tr_owner, base, owner) = array_refs![data, 1, 1, 32, 32];

                let base = if tr_base[0] == 0 {
                    Pubkey::new(base)
                } else {
                    match self.account_storage.get_account_solana_address(&H160::from_slice(&base[12..])) {
                        Some(key) => key,
                        None => { return Some(Capture::Exit((ExitReason::Error(evm::ExitError::InvalidRange), Vec::new()))); },
                    }
                };

                let owner = if tr_owner[0] == 0 {
                    Pubkey::new(owner)
                } else {
                    match self.account_storage.get_account_solana_address(&H160::from_slice(&owner[12..])) {
                        Some(key) => key,
                        None => { return Some(Capture::Exit((ExitReason::Error(evm::ExitError::InvalidRange), Vec::new()))); },
                    }
                };

                let (_, seed) = input.split_at(66);
                let seed = if let Ok(seed) = std::str::from_utf8(seed) {seed}
                else {return Some(Capture::Exit((ExitReason::Error(evm::ExitError::InvalidRange), Vec::new())));};

                let pubkey = if let Ok(pubkey) = Pubkey::create_with_seed(&base, seed, &owner) {pubkey}
                else {return Some(Capture::Exit((ExitReason::Error(evm::ExitError::InvalidRange), Vec::new())));};

                debug_print!("result: {}", &hex::encode(pubkey.as_ref()));
                Some(Capture::Exit((ExitReason::Succeed(evm::ExitSucceed::Returned), pubkey.as_ref().to_vec())))
            },
            _ => {
                Some(Capture::Exit((ExitReason::Error(evm::ExitError::InvalidRange), Vec::new())))
            }
        }
    }

    fn keccak256_h256(&self, data: &[u8]) -> H256 {
        keccak256_h256(data)
    }

    fn keccak256_h256_v(&self, data: &[&[u8]]) -> H256 {
        keccak256_h256_v(data)
    }
}


#[cfg(test)]
mod test {
    use super::*;
    use crate::utils::*;
    use solana_sdk::{
        account::Account,
        account_info::{AccountInfo},
        pubkey::Pubkey,
        program_error::ProgramError,
    };
    use evm::executor::StackExecutor;
    use std::str::FromStr;

    pub struct TestContract;
    impl TestContract {
        fn code() -> Vec<u8> {
            hex::decode("608060405234801561001057600080fd5b50336000806101000a81548173ffffffffffffffffffffffffffffffffffffffff021916908373ffffffffffffffffffffffffffffffffffffffff1602179055506000809054906101000a900473ffffffffffffffffffffffffffffffffffffffff1673ffffffffffffffffffffff\
                         ffffffffffffffffff16600073ffffffffffffffffffffffffffffffffffffffff167f342827c97908e5e2f71151c08502a66d44b6f758e3ac2f1de95f02eb95f0a73560405160405180910390a361030e806100dc6000396000f3fe60806040526004361061002d5760003560e01c8063893d20e814610087578063a6f9dae1\
                         146100de57610082565b36610082573373ffffffffffffffffffffffffffffffffffffffff167f357b676c439b9e49b4410f8eb8680bee4223724802d8e3fd422e1756f87b475f346040518082815260200191505060405180910390a2005b600080fd5b34801561009357600080fd5b5061009c61012f565b604051808273ff\
                         ffffffffffffffffffffffffffffffffffffff1673ffffffffffffffffffffffffffffffffffffffff16815260200191505060405180910390f35b3480156100ea57600080fd5b5061012d6004803603602081101561010157600080fd5b81019080803573ffffffffffffffffffffffffffffffffffffffff16906020019092\
                         9190505050610158565b005b60008060009054906101000a900473ffffffffffffffffffffffffffffffffffffffff16905090565b6000809054906101000a900473ffffffffffffffffffffffffffffffffffffffff1673ffffffffffffffffffffffffffffffffffffffff163373ffffffffffffffffffffffffffffffffff\
                         ffffff161461021a576040517f08c379a00000000000000000000000000000000000000000000000000000000081526004018080602001828103825260138152602001807f43616c6c6572206973206e6f74206f776e65720000000000000000000000000081525060200191505060405180910390fd5b8073ffffffffffffff\
                         ffffffffffffffffffffffffff166000809054906101000a900473ffffffffffffffffffffffffffffffffffffffff1673ffffffffffffffffffffffffffffffffffffffff167f342827c97908e5e2f71151c08502a66d44b6f758e3ac2f1de95f02eb95f0a73560405160405180910390a3806000806101000a81548173ffff\
                         ffffffffffffffffffffffffffffffffffff021916908373ffffffffffffffffffffffffffffffffffffffff1602179055505056fea2646970667358221220b849632806a5977f44b6046c4fe652d5d08e1bbfeec2623ad673961467e58efc64736f6c63430006060033").unwrap()
        }
    
        fn get_owner() -> Vec<u8> {
            let mut v = Vec::new();
            v.extend_from_slice(&0x893d_20e8_u32.to_be_bytes());
            v
        }
    
        fn change_owner(address: H160) -> Vec<u8> {
            let mut v = Vec::new();
            v.extend_from_slice(&0xa6f9_dae1_u32.to_be_bytes());
            v.extend_from_slice(&[0_u8;12]);
            v.extend_from_slice(&<[u8;20]>::from(address));
            v
        }
    }
    
    pub struct ERC20Contract;
    impl ERC20Contract {
        fn wrapper_code() -> Vec<u8> {
            hex::decode("608060405273ff000000000000000000000000000000000000006000806101000a81548173ffffffffffffffffffffffffffffffffffffffff021916908373ffffffffffffffffffffffffffffffffffffffff16021790555034801561006457600080fd5b50610ca0806100746000396000f3fe608060405234801561001057600080fd5b50600436106100365760003560e01c806354d5db4c1461003b578063fa432d5d14610057575b600080fd5b61005560048036036100509190810190610657565b610073565b005b610071600480360361006c91908101906105b0565b610210565b005b600060019050606060036040519080825280602002602001820160405280156100b657816020015b6100a36104ef565b81526020019060019003908161009b5790505b50905060405180608001604052806000151581526020016000809054906101000a900473ffffffffffffffffffffffffffffffffffffffff166040516020016100ff91906108f1565b6040516020818303038152906040528152602001600115158152602001600015158152508160008151811061013057fe5b602002602001018190525060405180608001604052806001151581526020013060405160200161016091906108f1565b6040516020818303038152906040528152602001600115158152602001600015158152508160018151811061019157fe5b60200260200101819052506040518060800160405280861515815260200185815260200160001515815260200160011515815250816002815181106101d257fe5b60200260200101819052506102088183856040516020016101f492919061094f565b60405160208183030381529060405261038e565b505050505050565b60008090506060600360405190808252806020026020018201604052801561025257816020015b61023f6104ef565b8152602001906001900390816102375790505b50905060405180608001604052806000151581526020016000809054906101000a900473ffffffffffffffffffffffffffffffffffffffff1660405160200161029b91906108f1565b604051602081830303815290604052815260200160011515815260200160001515815250816000815181106102cc57fe5b602002602001018190525060405180608001604052808815158152602001878152602001600115158152602001600015158152508160018151811061030d57fe5b602002602001018190525060405180608001604052808615158152602001858152602001600015158152602001600115158152508160028151811061034e57fe5b6020026020010181905250610384818385604051602001610370929190610923565b60405160208183030381529060405261038e565b5050505050505050565b6060600060606040518060600160405280602b8152602001610c33602b9139905060608186866040516024016103c69392919061097b565b6040516020818303038152906040527ff6fb1cc3000000000000000000000000000000000000000000000000000000007bffffffffffffffffffffffffffffffffffffffffffffffffffffffff19166020820180517bffffffffffffffffffffffffffffffffffffffffffffffffffffffff8381831617835250505050905060606000809054906101000a900473ffffffffffffffffffffffffffffffffffffffff1673ffffffffffffffffffffffffffffffffffffffff168260405161048d919061090c565b6000604051808303816000865af19150503d80600081146104ca576040519150601f19603f3d011682016040523d82523d6000602084013e6104cf565b606091505b508092508195505050836104e257600080fd5b8094505050505092915050565b6040518060800160405280600015158152602001606081526020016000151581526020016000151581525090565b60008135905061052c81610bed565b92915050565b600082601f83011261054357600080fd5b8135610556610551826109f4565b6109c7565b9150808252602083016020830185838301111561057257600080fd5b61057d838284610b21565b50505092915050565b60008135905061059581610c04565b92915050565b6000813590506105aa81610c1b565b92915050565b600080600080600060a086880312156105c857600080fd5b60006105d68882890161051d565b955050602086013567ffffffffffffffff8111156105f357600080fd5b6105ff88828901610532565b94505060406106108882890161051d565b935050606086013567ffffffffffffffff81111561062d57600080fd5b61063988828901610532565b925050608061064a88828901610586565b9150509295509295909350565b60008060006060848603121561066c57600080fd5b600061067a8682870161051d565b935050602084013567ffffffffffffffff81111561069757600080fd5b6106a386828701610532565b92505060406106b48682870161059b565b9150509250925092565b60006106ca8383610849565b905092915050565b6106e36106de82610ab8565b610b63565b82525050565b60006106f482610a30565b6106fe8185610a69565b93508360208202850161071085610a20565b8060005b8581101561074c578484038952815161072d85826106be565b945061073883610a5c565b925060208a01995050600181019050610714565b50829750879550505050505092915050565b61076781610aca565b82525050565b600061077882610a46565b6107828185610a8b565b9350610792818560208601610b30565b61079b81610bb5565b840191505092915050565b60006107b182610a46565b6107bb8185610a9c565b93506107cb818560208601610b30565b80840191505092915050565b60006107e282610a3b565b6107ec8185610a7a565b93506107fc818560208601610b30565b61080581610bb5565b840191505092915050565b600061081b82610a51565b6108258185610aa7565b9350610835818560208601610b30565b61083e81610bb5565b840191505092915050565b6000608083016000830151610861600086018261075e565b506020830151848203602086015261087982826107d7565b915050604083015161088e604086018261075e565b5060608301516108a1606086018261075e565b508091505092915050565b6108bd6108b882610af6565b610b87565b82525050565b6108d46108cf82610b00565b610b91565b82525050565b6108eb6108e682610b14565b610ba3565b82525050565b60006108fd82846106d2565b60148201915081905092915050565b600061091882846107a6565b915081905092915050565b600061092f82856108da565b60018201915061093f82846108ac565b6020820191508190509392505050565b600061095b82856108da565b60018201915061096b82846108c3565b6008820191508190509392505050565b600060608201905081810360008301526109958186610810565b905081810360208301526109a981856106e9565b905081810360408301526109bd818461076d565b9050949350505050565b6000604051905081810181811067ffffffffffffffff821117156109ea57600080fd5b8060405250919050565b600067ffffffffffffffff821115610a0b57600080fd5b601f19601f8301169050602081019050919050565b6000819050602082019050919050565b600081519050919050565b600081519050919050565b600081519050919050565b600081519050919050565b6000602082019050919050565b600082825260208201905092915050565b600082825260208201905092915050565b600082825260208201905092915050565b600081905092915050565b600082825260208201905092915050565b6000610ac382610ad6565b9050919050565b60008115159050919050565b600073ffffffffffffffffffffffffffffffffffffffff82169050919050565b6000819050919050565b600067ffffffffffffffff82169050919050565b600060ff82169050919050565b82818337600083830152505050565b60005b83811015610b4e578082015181840152602081019050610b33565b83811115610b5d576000848401525b50505050565b6000610b6e82610b75565b9050919050565b6000610b8082610be0565b9050919050565b6000819050919050565b6000610b9c82610bc6565b9050919050565b6000610bae82610bd3565b9050919050565b6000601f19601f8301169050919050565b60008160c01b9050919050565b60008160f81b9050919050565b60008160601b9050919050565b610bf681610aca565b8114610c0157600080fd5b50565b610c0d81610af6565b8114610c1857600080fd5b50565b610c2481610b00565b8114610c2f57600080fd5b5056fe546f6b656e6b65675166655a79694e77414a624e62474b5046584357754276663953733632335651354441a365627a7a72315820e5121293a83e25a54f9242231e22c734eaf2d099e0cf50b0b2e55ed664f1b5626c6578706572696d656e74616cf564736f6c63430005110040").unwrap()
        }

        fn code() -> Vec<u8> {
            hex::decode("608060405234801561001057600080fd5b50610283806100206000396000f3fe608060405234801561001057600080fd5b50600436106100355760003560e01c8062362a951461003a5780637c64bbc91461007e575b600080fd5b61007c6004803603602081101561005057600080fd5b81019080803573ffffffffffffffffffffffffffffffffffffffff1690602001909291905050506100c2565b005b6100c06004803603602081101561009457600080fd5b81019080803573ffffffffffffffffffffffffffffffffffffffff169060200190929190505050610174565b005b60008190508073ffffffffffffffffffffffffffffffffffffffff166354d5db4c600160056040518363ffffffff1660e01b81526004018083151515158152602001806020018367ffffffffffffffff168152602001828103825260148152602001806c010000000000000000000000008152506020019350505050600060405180830381600087803b15801561015857600080fd5b505af115801561016c573d6000803e3d6000fd5b505050505050565b60008190508073ffffffffffffffffffffffffffffffffffffffff1663fa432d5d60018060056040518463ffffffff1660e01b81526004018084151515158152602001806020018415151515815260200180602001848152602001838103835260148152602001806c02000000000000000000000000815250602001838103825260148152602001806c0100000000000000000000000081525060200195505050505050600060405180830381600087803b15801561023257600080fd5b505af1158015610246573d6000803e3d6000fd5b50505050505056fea265627a7a72315820ca2437b183207f96490f27151feae3066ef011cc1e18ae150f0ecae87100317364736f6c63430005110032").unwrap()
        }

        fn donate() -> Vec<u8> {
            hex::decode("ed88c68e").unwrap()
        }

        fn donateFrom() -> Vec<u8> {
            hex::decode("3071fbec").unwrap()
        }
    }

    #[test]
    fn test_solidity_address() -> Result<(), ProgramError> {
        use std::str::FromStr;
//        let account = Pubkey::from_str("Bfj8CF5ywavXyqkkuKSXt5AVhMgxUJgHfQsQjPc1JKzj").unwrap();
        let account = Pubkey::from_str("SysvarRent111111111111111111111111111111111").unwrap();
        let account = Pubkey::from_str("6ghLBF2LZAooDnmUMVm8tdNK6jhcAQhtbQiC7TgVnQ2r").unwrap();
        let sol_acc = solidity_address(&account);
        println!("{:?}", hex::encode(account.to_bytes()));
        println!("{:?}", hex::encode(sol_acc));
        Ok(())
    }

    #[test]
    fn test_solana_backend() -> Result<(), ProgramError> {
        let owner = Pubkey::new_unique();
        let mut accounts = Vec::new();

        for i in 0..4 {
            accounts.push( (
                    Pubkey::new_unique(), i == 0,
                    Account::new(((i+2)*1000) as u64, 10*1024, &owner)
                ) );
        }
        accounts.push((Pubkey::new_unique(), false, Account::new(1234u64, 0, &owner)));
        accounts.push((Pubkey::new_unique(), false, Account::new(5423u64, 1024, &Pubkey::new_unique())));
        accounts.push((Pubkey::new_unique(), false, Account::new(1234u64, 0, &Pubkey::new_unique())));

        for acc in &accounts {println!("{:x?}", acc);};

        let mut infos = Vec::new();
        for acc in &mut accounts {
            infos.push(AccountInfo::from((&acc.0, acc.1, &mut acc.2)));
        }

        let mut backend = SolanaBackend::new(&owner, Some(&infos[..]));

        let config = evm::Config::default();
        let mut executor = StackExecutor::new(&backend, u64::MAX, &config);

        assert_eq!(backend.exists(solidity_address(&owner)), false);
        assert_eq!(backend.exists(solidity_address(infos[1].key)), true);

        let creator = solidity_address(infos[1].key);
        println!("Creator: {:?}", creator);
        executor.deposit(creator, U256::exp10(18));

        let contract = executor.create_address(CreateScheme::Create2{caller: creator, code_hash: keccak256_digest(&TestContract::code()), salt: infos[0].key.to_bytes().into()});
        let exit_reason = executor.transact_create2(creator, U256::zero(), TestContract::code(), infos[0].key.to_bytes().into(), u64::MAX);
        println!("Create contract {:?}: {:?}", contract, exit_reason);

        let (applies, logs) = executor.deconstruct();

//        backend.add_account(contract, &infos[0]);
        let apply_result = backend.apply(applies, logs, false);
        println!("Apply result: {:?}", apply_result);

        println!();
//        let mut backend = SolanaBackend::new(&infos).unwrap();
        let mut executor = StackExecutor::new(&backend, u64::MAX, &config);
        println!("======================================");
        println!("Contract: {:x}", contract);
        println!("{:x?}", backend.exists(contract));
        println!("{:x}", backend.code_size(contract));
        println!("code_hash {:x}", backend.code_hash(contract));
        println!("code: {:x?}", hex::encode(backend.code(contract)));
        println!("storage value: {:x}", backend.storage(contract, H256::default()));
        println!();

        println!("Creator: {:x}", creator);
        println!("code_size: {:x}", backend.code_size(creator));
        println!("code_hash: {:x}", backend.code_hash(creator));
        println!("code: {:x?}", hex::encode(backend.code(creator)));

        println!("Missing account code_size: {:x}", backend.code_size(H160::zero()));
        println!("Code_hash: {:x}", backend.code_hash(H160::zero()));
        println!("storage value: {:x}", backend.storage(H160::zero(), H256::default()));

        let (exit_reason, result) = executor.transact_call(
                creator, contract, U256::zero(), TestContract::get_owner(), u64::MAX);
        println!("Call: {:?}, {}", exit_reason, hex::encode(&result));

        let (applies, logs) = executor.deconstruct();
        backend.apply(applies, logs, false)?;
        

/*        println!();
        for acc in &accounts {
            println!("{:x?}", acc);
        }*/
        Ok(())
    }

    #[test]
    fn test_erc20_wrapper() -> Result<(), ProgramError> {
        let owner = Pubkey::new_unique();
        let mut accounts = Vec::new();

        for i in 0..4 {
            accounts.push( (
                    Pubkey::new_unique(), i == 0,
                    Account::new(((i+2)*1000) as u64, 10*1024, &owner)
                ) );
        }
        accounts.push((Pubkey::new_unique(), false, Account::new(1234u64, 0, &owner)));
        accounts.push((Pubkey::new_unique(), false, Account::new(5423u64, 1024, &Pubkey::new_unique())));
        accounts.push((Pubkey::new_unique(), false, Account::new(1234u64, 0, &Pubkey::new_unique())));

        for acc in &accounts {println!("{:x?}", acc);};

        let mut infos = Vec::new();
        for acc in &mut accounts {
            infos.push(AccountInfo::from((&acc.0, acc.1, &mut acc.2)));
        }

        let mut backend = SolanaBackend::new(&owner, &infos[..]).unwrap();

        let config = evm::Config::default();
        let mut executor = StackExecutor::new(&backend, u64::MAX, &config);

        assert_eq!(backend.exists(solidity_address(&owner)), false);
        assert_eq!(backend.exists(solidity_address(infos[1].key)), true);

        let creator = solidity_address(infos[1].key);
        println!("Creator: {:?}", creator);
        executor.deposit(creator, U256::exp10(18));

        let contract = executor.create_address(CreateScheme::Create2{caller: creator, code_hash: keccak256_digest(&ERC20Contract::wrapper_code()), salt: infos[0].key.to_bytes().into()});
        let exit_reason = executor.transact_create2(creator, U256::zero(), ERC20Contract::wrapper_code(), infos[0].key.to_bytes().into(), u64::MAX);
        println!("Create contract {:?}: {:?}", contract, exit_reason);

        contract = executor.create_address(CreateScheme::Create2{caller: creator, code_hash: keccak256_digest(&ERC20Contract::code()), salt: infos[0].key.to_bytes().into()});
        exit_reason = executor.transact_create2(creator, U256::zero(), ERC20Contract::code(), infos[0].key.to_bytes().into(), u64::MAX);
        println!("Create contract {:?}: {:?}", contract, exit_reason);

        let (applies, logs) = executor.deconstruct();

//        backend.add_account(contract, &infos[0]);
        let apply_result = backend.apply(applies, logs, false);
        println!("Apply result: {:?}", apply_result);

        println!();
//        let mut backend = SolanaBackend::new(&infos).unwrap();
        let mut executor = StackExecutor::new(&backend, u64::MAX, &config);
        println!("======================================");
        println!("Contract: {:x}", contract);
        println!("{:x?}", backend.exists(contract));
        println!("{:x}", backend.code_size(contract));
        println!("code_hash {:x}", backend.code_hash(contract));
        println!("code: {:x?}", hex::encode(backend.code(contract)));
        println!("storage value: {:x}", backend.storage(contract, H256::default()));
        println!();

        println!("Creator: {:x}", creator);
        println!("code_size: {:x}", backend.code_size(creator));
        println!("code_hash: {:x}", backend.code_hash(creator));
        println!("code: {:x?}", hex::encode(backend.code(creator)));

        println!("Missing account code_size: {:x}", backend.code_size(H160::zero()));
        println!("Code_hash: {:x}", backend.code_hash(H160::zero()));
        println!("storage value: {:x}", backend.storage(H160::zero(), H256::default()));

        let (exit_reason, result) = executor.transact_call(
                creator, contract, U256::zero(), ERC20Contract::donate(), u64::MAX);
        println!("Call: {:?}, {}", exit_reason, hex::encode(&result));

        let (exit_reason, result) = executor.transact_call(
                creator, contract, U256::zero(), ERC20Contract::donateFrom(), u64::MAX);
        println!("Call: {:?}, {}", exit_reason, hex::encode(&result));

        let (applies, logs) = executor.deconstruct();
        backend.apply(applies, logs, false)?;
        

/*        println!();
        for acc in &accounts {
            println!("{:x?}", acc);
        }*/
        Ok(())
    }
}<|MERGE_RESOLUTION|>--- conflicted
+++ resolved
@@ -69,12 +69,9 @@
 
 static SYSTEM_ACCOUNT: H160 = H160([0xff, 0, 0, 0, 0, 0, 0, 0, 0, 0, 0, 0, 0, 0, 0, 0, 0, 0, 0, 0]);
 static SYSTEM_ACCOUNT_ECRECOVER: H160 = H160([0, 0, 0, 0, 0, 0, 0, 0, 0, 0, 0, 0, 0, 0, 0, 0, 0, 0, 0, 0x01]);
-<<<<<<< HEAD
 const SYSTEM_ACCOUNT_SHA_256: H160 = H160([0, 0, 0, 0, 0, 0, 0, 0, 0, 0, 0, 0, 0, 0, 0, 0, 0, 0, 0, 0x02]);
 static SYSTEM_ACCOUNT_RIPEMD160: H160 = H160([0, 0, 0, 0, 0, 0, 0, 0, 0, 0, 0, 0, 0, 0, 0, 0, 0, 0, 0, 0x03]);
-=======
 static SYSTEM_ACCOUNT_BLAKE2F: H160 = H160([0, 0, 0, 0, 0, 0, 0, 0, 0, 0, 0, 0, 0, 0, 0, 0, 0, 0, 0, 0x09]);
->>>>>>> 01a3c317
 
 impl<'a, 's, S> SolanaBackend<'a, 's, S> where S: AccountStorage {
     /// Create `SolanaBackend`
@@ -93,12 +90,9 @@
     pub fn is_system_address(address: &H160) -> bool {
         *address == SYSTEM_ACCOUNT
         || *address == SYSTEM_ACCOUNT_ECRECOVER
-<<<<<<< HEAD
         || *address == SYSTEM_ACCOUNT_RIPEMD160
         || *address == SYSTEM_ACCOUNT_SHA_256
-=======
         || *address == SYSTEM_ACCOUNT_BLAKE2F
->>>>>>> 01a3c317
     }
 
     /// Call inner `ecrecover`
@@ -140,7 +134,6 @@
         Some(Capture::Exit((ExitReason::Succeed(evm::ExitSucceed::Returned), address)))
     }
 
-<<<<<<< HEAD
     /// Call inner `ripemd160`
     #[must_use]
     pub fn call_inner_ripemd160(
@@ -180,7 +173,8 @@
         let hash = sha256_digest(input);
 
         Some(Capture::Exit((ExitReason::Succeed(evm::ExitSucceed::Returned), hash.to_bytes().to_vec())))
-=======
+    }
+
     /// Call inner `blake2F`
     #[must_use]
     #[allow(clippy::too_many_lines)]
@@ -308,7 +302,6 @@
         }
 
         Some(Capture::Exit((ExitReason::Succeed(evm::ExitSucceed::Returned), output_buf.to_vec())))
->>>>>>> 01a3c317
     }
 
     /// Get chain id
@@ -377,15 +370,12 @@
         if code_address == SYSTEM_ACCOUNT_ECRECOVER {
             return Self::call_inner_ecrecover(&input);
         }
-<<<<<<< HEAD
         if code_address == SYSTEM_ACCOUNT_RIPEMD160 {
             return Self::call_inner_ripemd160(&input);
         if code_address == SYSTEM_ACCOUNT_SHA_256 {
             return Self::call_inner_sha256(&input);
-=======
         if code_address == SYSTEM_ACCOUNT_BLAKE2F {
             return Self::call_inner_blake2_f(&input);
->>>>>>> 01a3c317
         }
 
         if !self.is_solana_address(&code_address) {
