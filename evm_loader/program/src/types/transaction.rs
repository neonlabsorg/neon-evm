--- conflicted
+++ resolved
@@ -156,15 +156,14 @@
 
 impl rlp::Decodable for AccessListTx {
     fn decode(rlp: &rlp::Rlp) -> Result<Self, rlp::DecoderError> {
-<<<<<<< HEAD
-        let rlp_len = {
-            let info = rlp.payload_info()?;
-            info.header_len + info.value_len
-        };
-
-        if rlp.as_raw().len() != rlp_len {
-            return Err(rlp::DecoderError::RlpInconsistentLengthAndData);
-        }
+        // let rlp_len = {
+        //     let info = rlp.payload_info()?;
+        //     info.header_len + info.value_len
+        // };
+
+        // if rlp.as_raw().len() != rlp_len {
+        //     return Err(rlp::DecoderError::RlpInconsistentLengthAndData);
+        // }
 
         let chain_id: U256 = u256(&rlp.at(0)?)?;
         let nonce: u64 = rlp.val_at(1)?;
@@ -206,57 +205,6 @@
             }
         }
 
-=======
-        // let rlp_len = {
-        //     let info = rlp.payload_info()?;
-        //     info.header_len + info.value_len
-        // };
-
-        // if rlp.as_raw().len() != rlp_len {
-        //     return Err(rlp::DecoderError::RlpInconsistentLengthAndData);
-        // }
-
-        let chain_id: U256 = u256(&rlp.at(0)?)?;
-        let nonce: u64 = rlp.val_at(1)?;
-        let gas_price: U256 = u256(&rlp.at(2)?)?;
-        let gas_limit: U256 = u256(&rlp.at(3)?)?;
-        let target: Option<Address> = {
-            let target = rlp.at(3)?;
-            if target.is_empty() {
-                if target.is_data() {
-                    None
-                } else {
-                    return Err(rlp::DecoderError::RlpExpectedToBeData);
-                }
-            } else {
-                Some(target.as_val()?)
-            }
-        };
-        let value: U256 = u256(&rlp.at(4)?)?;
-        let call_data = crate::evm::Buffer::from_slice(rlp.at(5)?.data()?);
-
-        // Vec<(Address, Vec<Pubkey>)>
-        let rlp_access_list = rlp.at(6)?;
-        let mut access_list = vec![];
-
-        for entry in rlp_access_list.iter() {
-            // Check if entry is a list
-            if entry.is_list() {
-                // Parse address from first element
-                let address: Address = entry.at(0)?.as_val()?;
-
-                // Get storage keys from second element
-                let mut storage_keys: Vec<StorageKey> = vec![];
-
-                for key in entry.at(1)?.iter() {
-                    storage_keys.push(key.as_val()?);
-                }
-
-                access_list.push((address, storage_keys));
-            }
-        }
-
->>>>>>> 7d0562d7
         let v: U256 = u256(&rlp.at(7)?)?;
         let r: U256 = u256(&rlp.at(8)?)?;
         let s: U256 = u256(&rlp.at(9)?)?;
