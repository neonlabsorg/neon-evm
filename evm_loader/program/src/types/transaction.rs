--- conflicted
+++ resolved
@@ -44,10 +44,6 @@
 
 impl rlp::Decodable for Transaction {
     fn decode(rlp: &rlp::Rlp) -> Result<Self, rlp::DecoderError> {
-<<<<<<< HEAD
-        let info = rlp.payload_info()?;
-        let payload_size = info.header_len + info.value_len;
-=======
         if !rlp.is_list() {
             return Err(rlp::DecoderError::RlpExpectedToBeList);
         }
@@ -59,7 +55,6 @@
 
         // Discard trailing data
         let rlp = rlp::Rlp::new(&rlp.as_raw()[..rlp_len]);
->>>>>>> 81473ccf
 
         let nonce: u64 = rlp.val_at(0)?;
         let gas_price: U256 = u256(&rlp.at(1)?)?;
