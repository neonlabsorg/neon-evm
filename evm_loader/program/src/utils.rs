--- conflicted
+++ resolved
@@ -146,24 +146,11 @@
 
     #[cfg(not(target_arch = "bpf"))]
     {
-<<<<<<< HEAD
-        let message = secp256k1::Message::parse_slice(hash)
-            .map_err(|_| Secp256k1RecoverError::InvalidHash)?;
-        let recovery_id = secp256k1::RecoveryId::parse(recovery_id)
-            .map_err(|_| Secp256k1RecoverError::InvalidRecoveryId)?;
-        let signature = secp256k1::Signature::parse_slice(signature)
-            .map_err(|_| Secp256k1RecoverError::InvalidSignature)?;
-
-        let secp256k1_key = secp256k1::recover(&message, &signature, &recovery_id)
-            .map_err(|_| Secp256k1RecoverError::InvalidSignature)?;
-        Ok(Secp256k1Pubkey::new(&secp256k1_key.serialize()[1..65]))
-=======
        let message = secp256k1::Message::parse_slice(hash).map_err(|_| Secp256k1RecoverError::InvalidHash)?;
        let recovery_id = secp256k1::RecoveryId::parse(recovery_id).map_err(|_| Secp256k1RecoverError::InvalidRecoveryId)?;
        let signature = secp256k1::Signature::parse_slice(signature).map_err(|_| Secp256k1RecoverError::InvalidSignature)?;
    
        let secp256k1_key = secp256k1::recover(&message, &signature, &recovery_id).map_err(|_| Secp256k1RecoverError::InvalidSignature)?;
        Ok(Secp256k1Pubkey::new(&secp256k1_key.serialize()[1..65]))
->>>>>>> 7d82e6a9
     }
 }