--- conflicted
+++ resolved
@@ -25,40 +25,8 @@
     def test_solana_cli(self):
         print(solana_cli().call('--version'))
 
-<<<<<<< HEAD
-    def test_solana_deploy(self):
-        contract = so_dir+'spl_memo.so'
-        result = solana_cli(self.acc).call('deploy --commitment max {}'.format(contract))
-        substr = "Program Id: "
-        if result.startswith(substr):
-            programId = result[len(substr):].strip()
-        else:
-            raise Exception("solana deploy error: ", result)
-
-        def send_memo_trx(data):
-            trx = Transaction()
-            trx.add(
-                TransactionInstruction(program_id=programId, data=data, keys=[
-                    AccountMeta(pubkey=self.acc.get_acc().public_key(), is_signer=True, is_writable=False),
-                ]))
-            res = send_transaction(client, trx, self.acc.get_acc())
-            return res["result"]
-
-        trxId = send_memo_trx('hello')
-        # confirm_transaction(http_client, trxId)
-
-        err = "Transaction simulation failed: Error processing Instruction 0: invalid instruction data"
-        with self.assertRaisesRegex(Exception, err):
-            try:
-              send_memo_trx(b'\xF0\x9F\x90\xff')
-            except Exception as e:
-                print("Exception:", e)
-                raise
-
-=======
->>>>>>> 55a76d26
 def checkAccount(self, account):
-    info = client.get_account_info(account)
+    info = http_client.get_account_info(account)
     print("checkAccount({}): {}".format(account, info))
 
 @unittest.skip("Need repair")
