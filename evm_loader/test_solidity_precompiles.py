from solana.publickey import PublicKey
from solana.transaction import AccountMeta, TransactionInstruction, Transaction
import unittest
from eth_utils import abi
from base58 import b58decode
import re

from eth_tx_utils import make_keccak_instruction_data, make_instruction_data_from_tx
from solana_utils import *

CONTRACTS_DIR = os.environ.get("CONTRACTS_DIR", "evm_loader/")
evm_loader_id = os.environ.get("EVM_LOADER")

class EvmLoaderTestsNewAccount(unittest.TestCase):
    @classmethod
    def setUpClass(cls):
        print("\ntest_delete_account.py setUpClass")

        wallet = WalletAccount(wallet_path())
        cls.loader = EvmLoader(wallet, evm_loader_id)
        cls.acc = wallet.get_acc()

        # Create ethereum account for user account
        cls.caller_ether = eth_keys.PrivateKey(cls.acc.secret_key()).public_key.to_canonical_address()
        (cls.caller, cls.caller_nonce) = cls.loader.ether2program(cls.caller_ether)

        if getBalance(cls.caller) == 0:
            print("Create caller account...")
            _ = cls.loader.createEtherAccount(cls.caller_ether)
            print("Done\n")

        print('Account:', cls.acc.public_key(), bytes(cls.acc.public_key()).hex())
        print("Caller:", cls.caller_ether.hex(), cls.caller_nonce, "->", cls.caller,
              "({})".format(bytes(PublicKey(cls.caller)).hex()))

        print("deploy contract: ")
        program_and_code = cls.loader.deployChecked(
                CONTRACTS_DIR+'SolidityPrecompilesTest.binary',
                cls.caller,
                cls.caller_ether
            )
        cls.owner_contract = program_and_code[0]
        cls.contract_code = program_and_code[2]
        print("contract id: ", cls.owner_contract, solana2ether(cls.owner_contract).hex())
        print("code id: ", cls.contract_code)

        with open(CONTRACTS_DIR+"precompiles_testdata.json") as json_data:
            cls.test_data = json.load(json_data)
            json_data.close()

    def extract_measurements_from_receipt(self, receipt):
        log_messages = receipt['result']['meta']['logMessages']
        transaction = receipt['result']['transaction']
        accounts = transaction['message']['accountKeys']
        instructions = []
        for instr in transaction['message']['instructions']:
            program = accounts[instr['programIdIndex']]
            instructions.append({
                'accs': [accounts[acc] for acc in instr['accounts']],
                'program': accounts[instr['programIdIndex']],
                'data': b58decode(instr['data']).hex()
            })

        pattern = re.compile('Program ([0-9A-Za-z]+) (.*)')
        messages = []
        for log in log_messages:
            res = pattern.match(log)
            if res:
                (program, reason) = res.groups()
                if reason == 'invoke [1]': messages.append({'program':program,'logs':[]})
            messages[-1]['logs'].append(log)

        for instr in instructions:
            if instr['program'] in ('KeccakSecp256k11111111111111111111111111111',): continue
            if messages[0]['program'] != instr['program']:
                raise Exception('Invalid program in log messages: expect %s, actual %s' % (messages[0]['program'], instr['program']))
            instr['logs'] = messages.pop(0)['logs']
            exit_result = re.match(r'Program %s (success)'%instr['program'], instr['logs'][-1])
            if not exit_result: raise Exception("Can't get exit result")
            instr['result'] = exit_result.group(1)

            if instr['program'] == evm_loader_id:
                memory_result = re.match(r'Program log: Total memory occupied: ([0-9]+)', instr['logs'][-3])
                instruction_result = re.match(r'Program %s consumed ([0-9]+) of ([0-9]+) compute units'%instr['program'], instr['logs'][-2])
                if not (memory_result and instruction_result):
                    raise Exception("Can't parse measurements for evm_loader")
                instr['measurements'] = {
                        'instructions': instruction_result.group(1),
                        'memory': memory_result.group(1)
                    }

        result = []
        for instr in instructions:
            if instr['program'] == evm_loader_id:
                result.append({
                        'program':instr['program'],
                        'measurements':instr['measurements'],
                        'result':instr['result'],
                        'data':instr['data']
                    })
        return result

    def get_measurements(self, result):
        measurements = self.extract_measurements_from_receipt(result)
        for m in measurements: print(json.dumps(m))

    def make_transactions(self, call_data):
        eth_tx = {
            'to': solana2ether(self.owner_contract),
            'value': 0,
            'gas': 9999999,
            'gasPrice': 1,
            'nonce': getTransactionCount(client, self.caller),
            'data': call_data,
            'chainId': 111
        }

        (_from_addr, sign, msg) = make_instruction_data_from_tx(eth_tx, self.acc.secret_key())
        trx_data = self.caller_ether + sign + msg
        keccak_instruction = make_keccak_instruction_data(1, len(msg))
        
        solana_trx = Transaction().add(
                self.sol_instr_keccak(keccak_instruction) 
            ).add( 
                self.sol_instr_call(trx_data) 
            )

        return solana_trx

    def sol_instr_keccak(self, keccak_instruction):
        return  TransactionInstruction(program_id="KeccakSecp256k11111111111111111111111111111", data=keccak_instruction, keys=[
                    AccountMeta(pubkey=self.caller, is_signer=False, is_writable=False),
                ])

    def sol_instr_call(self, trx_data):
        return TransactionInstruction(program_id=self.loader.loader_id, data=bytearray.fromhex("05") + trx_data, keys=[
                    AccountMeta(pubkey=self.owner_contract, is_signer=False, is_writable=True),
                    AccountMeta(pubkey=self.contract_code, is_signer=False, is_writable=True),
                    AccountMeta(pubkey=self.caller, is_signer=False, is_writable=True),
                    AccountMeta(pubkey=PublicKey("Sysvar1nstructions1111111111111111111111111"), is_signer=False, is_writable=False),
                    AccountMeta(pubkey=self.loader.loader_id, is_signer=False, is_writable=False),
                    AccountMeta(pubkey=PublicKey("SysvarC1ock11111111111111111111111111111111"), is_signer=False, is_writable=False),
                ])

    def make_ecrecover(self, data):
        return abi.function_signature_to_4byte_selector('test_01_ecrecover(bytes32, uint8, bytes32, bytes32)')\
                + bytes.fromhex("%062x" % 0x0 + "20") \
                + bytes.fromhex("%064x" % len(data))\
                + data.to_bytes()

    def make_sha256(self, data):
        return abi.function_signature_to_4byte_selector('test_02_sha256(bytes)')\
                + bytes.fromhex("%062x" % 0x0 + "20") \
                + bytes.fromhex("%064x" % len(data))\
                + data

    def make_ripemd160(self, data):
        return abi.function_signature_to_4byte_selector('test_03_ripemd160(bytes)')\
                + bytes.fromhex("%062x" % 0x0 + "20") \
                + bytes.fromhex("%064x" % len(data))\
                + data

    def make_callData(self, data):
        return abi.function_signature_to_4byte_selector('test_04_dataCopy(bytes)')\
                + bytes.fromhex("%062x" % 0x0 + "20") \
                + bytes.fromhex("%064x" % len(data))\
                + str.encode(data)

<<<<<<< HEAD
    def test_03_ripemd160_contract(self):
        import hashlib
        for test_case in self.test_data["ripemd160"]:
            print("make_ripemd160() - test case ", test_case["Name"])
            bin_input = bytes.fromhex(test_case["Input"])
            trx = self.make_transactions(self.make_ripemd160(bin_input))
=======
    def test_02_sha256_contract(self):
        from hashlib import sha256
        print("sha256() - ", self.make_sha256("").hex())
        trx = self.make_transactions(self.make_sha256(""))
        result = send_transaction(client, trx, self.acc)["result"]
        result_hash = b58decode(result['meta']['innerInstructions'][0]['instructions'][0]['data'])[2:].hex()
        expect_hash = sha256(str.encode("")).hexdigest()
        print("Result: ", result_hash)
        print("Expect: ", expect_hash)
        self.assertEqual(result_hash, expect_hash)

    def test_02_sha256_contract(self):
        for test_case in self.test_data["sha256"]:
            print("make_sha256() - test case ", test_case["Name"])
            bin_input = bytes.fromhex(test_case["Input"])
            trx = self.make_transactions(self.make_sha256(bin_input))
>>>>>>> b69d03f5
            result = send_transaction(client, trx, self.acc)
            self.get_measurements(result)
            result = result["result"]
            result_hash = b58decode(result['meta']['innerInstructions'][0]['instructions'][0]['data'])[2:].hex()
<<<<<<< HEAD
            expect_hash = hashlib.new('ripemd160', bin_input).hexdigest()
            self.assertEqual(result_hash[:40], expect_hash)
=======
            expect_hash = sha256(bin_input).hexdigest()
            self.assertEqual(result_hash, expect_hash)
>>>>>>> b69d03f5

if __name__ == '__main__':
    unittest.main()<|MERGE_RESOLUTION|>--- conflicted
+++ resolved
@@ -166,42 +166,31 @@
                 + bytes.fromhex("%064x" % len(data))\
                 + str.encode(data)
 
-<<<<<<< HEAD
+    def test_02_sha256_contract(self):
+        from hashlib import sha256
+        for test_case in self.test_data["sha256"]:
+            print("make_sha256() - test case ", test_case["Name"])
+            bin_input = bytes.fromhex(test_case["Input"])
+            trx = self.make_transactions(self.make_sha256(bin_input))
+            result = send_transaction(client, trx, self.acc)
+            self.get_measurements(result)
+            result = result["result"]
+            result_hash = b58decode(result['meta']['innerInstructions'][0]['instructions'][0]['data'])[2:].hex()
+            expect_hash = sha256(bin_input).hexdigest()
+            self.assertEqual(result_hash, expect_hash)
+
     def test_03_ripemd160_contract(self):
         import hashlib
         for test_case in self.test_data["ripemd160"]:
             print("make_ripemd160() - test case ", test_case["Name"])
             bin_input = bytes.fromhex(test_case["Input"])
             trx = self.make_transactions(self.make_ripemd160(bin_input))
-=======
-    def test_02_sha256_contract(self):
-        from hashlib import sha256
-        print("sha256() - ", self.make_sha256("").hex())
-        trx = self.make_transactions(self.make_sha256(""))
-        result = send_transaction(client, trx, self.acc)["result"]
-        result_hash = b58decode(result['meta']['innerInstructions'][0]['instructions'][0]['data'])[2:].hex()
-        expect_hash = sha256(str.encode("")).hexdigest()
-        print("Result: ", result_hash)
-        print("Expect: ", expect_hash)
-        self.assertEqual(result_hash, expect_hash)
-
-    def test_02_sha256_contract(self):
-        for test_case in self.test_data["sha256"]:
-            print("make_sha256() - test case ", test_case["Name"])
-            bin_input = bytes.fromhex(test_case["Input"])
-            trx = self.make_transactions(self.make_sha256(bin_input))
->>>>>>> b69d03f5
             result = send_transaction(client, trx, self.acc)
             self.get_measurements(result)
             result = result["result"]
             result_hash = b58decode(result['meta']['innerInstructions'][0]['instructions'][0]['data'])[2:].hex()
-<<<<<<< HEAD
             expect_hash = hashlib.new('ripemd160', bin_input).hexdigest()
             self.assertEqual(result_hash[:40], expect_hash)
-=======
-            expect_hash = sha256(bin_input).hexdigest()
-            self.assertEqual(result_hash, expect_hash)
->>>>>>> b69d03f5
 
 if __name__ == '__main__':
     unittest.main()