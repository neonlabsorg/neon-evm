[toolchain]
<<<<<<< HEAD
channel = "1.79"
=======
channel = "1.75.0"
>>>>>>> f86f8c86
<|MERGE_RESOLUTION|>--- conflicted
+++ resolved
@@ -1,6 +1,2 @@
 [toolchain]
-<<<<<<< HEAD
-channel = "1.79"
-=======
-channel = "1.75.0"
->>>>>>> f86f8c86
+channel = "1.75.0"